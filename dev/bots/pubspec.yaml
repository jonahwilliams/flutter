name: tests_on_bots
description: Scripts which run on bots.

environment:
  sdk: ">=2.2.2 <3.0.0"

dependencies:
  args: 2.1.0
  crypto: 3.0.1
  flutter_devicelab:
    path: ../devicelab
  http_parser: 4.0.0
  meta: 1.3.0
  path: 1.8.0
  platform: 3.0.0
  process: 4.2.1
  test: 1.16.8

  _fe_analyzer_shared: 21.0.0 # THIS LINE IS AUTOGENERATED - TO UPDATE USE "flutter update-packages --force-upgrade"
  analyzer: 1.5.0 # THIS LINE IS AUTOGENERATED - TO UPDATE USE "flutter update-packages --force-upgrade"
  archive: 3.1.2 # THIS LINE IS AUTOGENERATED - TO UPDATE USE "flutter update-packages --force-upgrade"
  async: 2.6.0 # THIS LINE IS AUTOGENERATED - TO UPDATE USE "flutter update-packages --force-upgrade"
  boolean_selector: 2.1.0 # THIS LINE IS AUTOGENERATED - TO UPDATE USE "flutter update-packages --force-upgrade"
  charcode: 1.2.0 # THIS LINE IS AUTOGENERATED - TO UPDATE USE "flutter update-packages --force-upgrade"
  cli_util: 0.3.0 # THIS LINE IS AUTOGENERATED - TO UPDATE USE "flutter update-packages --force-upgrade"
  collection: 1.15.0 # THIS LINE IS AUTOGENERATED - TO UPDATE USE "flutter update-packages --force-upgrade"
  convert: 3.0.0 # THIS LINE IS AUTOGENERATED - TO UPDATE USE "flutter update-packages --force-upgrade"
  coverage: 1.0.2 # THIS LINE IS AUTOGENERATED - TO UPDATE USE "flutter update-packages --force-upgrade"
  file: 6.1.0 # THIS LINE IS AUTOGENERATED - TO UPDATE USE "flutter update-packages --force-upgrade"
  glob: 2.0.1 # THIS LINE IS AUTOGENERATED - TO UPDATE USE "flutter update-packages --force-upgrade"
  http: 0.13.2 # THIS LINE IS AUTOGENERATED - TO UPDATE USE "flutter update-packages --force-upgrade"
  http_multi_server: 3.0.1 # THIS LINE IS AUTOGENERATED - TO UPDATE USE "flutter update-packages --force-upgrade"
  io: 1.0.0 # THIS LINE IS AUTOGENERATED - TO UPDATE USE "flutter update-packages --force-upgrade"
  js: 0.6.3 # THIS LINE IS AUTOGENERATED - TO UPDATE USE "flutter update-packages --force-upgrade"
  logging: 1.0.1 # THIS LINE IS AUTOGENERATED - TO UPDATE USE "flutter update-packages --force-upgrade"
  matcher: 0.12.10 # THIS LINE IS AUTOGENERATED - TO UPDATE USE "flutter update-packages --force-upgrade"
  mime: 1.0.0 # THIS LINE IS AUTOGENERATED - TO UPDATE USE "flutter update-packages --force-upgrade"
  node_preamble: 2.0.0 # THIS LINE IS AUTOGENERATED - TO UPDATE USE "flutter update-packages --force-upgrade"
  package_config: 2.0.0 # THIS LINE IS AUTOGENERATED - TO UPDATE USE "flutter update-packages --force-upgrade"
  pedantic: 1.11.0 # THIS LINE IS AUTOGENERATED - TO UPDATE USE "flutter update-packages --force-upgrade"
  pool: 1.5.0 # THIS LINE IS AUTOGENERATED - TO UPDATE USE "flutter update-packages --force-upgrade"
  pub_semver: 2.0.0 # THIS LINE IS AUTOGENERATED - TO UPDATE USE "flutter update-packages --force-upgrade"
  shelf: 1.1.1 # THIS LINE IS AUTOGENERATED - TO UPDATE USE "flutter update-packages --force-upgrade"
  shelf_packages_handler: 3.0.0 # THIS LINE IS AUTOGENERATED - TO UPDATE USE "flutter update-packages --force-upgrade"
  shelf_static: 1.0.0 # THIS LINE IS AUTOGENERATED - TO UPDATE USE "flutter update-packages --force-upgrade"
  shelf_web_socket: 1.0.1 # THIS LINE IS AUTOGENERATED - TO UPDATE USE "flutter update-packages --force-upgrade"
  source_map_stack_trace: 2.1.0 # THIS LINE IS AUTOGENERATED - TO UPDATE USE "flutter update-packages --force-upgrade"
  source_maps: 0.10.10 # THIS LINE IS AUTOGENERATED - TO UPDATE USE "flutter update-packages --force-upgrade"
  source_span: 1.8.1 # THIS LINE IS AUTOGENERATED - TO UPDATE USE "flutter update-packages --force-upgrade"
  stack_trace: 1.10.0 # THIS LINE IS AUTOGENERATED - TO UPDATE USE "flutter update-packages --force-upgrade"
  stream_channel: 2.1.0 # THIS LINE IS AUTOGENERATED - TO UPDATE USE "flutter update-packages --force-upgrade"
  string_scanner: 1.1.0 # THIS LINE IS AUTOGENERATED - TO UPDATE USE "flutter update-packages --force-upgrade"
  term_glyph: 1.2.0 # THIS LINE IS AUTOGENERATED - TO UPDATE USE "flutter update-packages --force-upgrade"
  test_core: 0.3.19 # THIS LINE IS AUTOGENERATED - TO UPDATE USE "flutter update-packages --force-upgrade"
  typed_data: 1.3.0 # THIS LINE IS AUTOGENERATED - TO UPDATE USE "flutter update-packages --force-upgrade"
  vm_service: 6.2.0 # THIS LINE IS AUTOGENERATED - TO UPDATE USE "flutter update-packages --force-upgrade"
  watcher: 1.0.0 # THIS LINE IS AUTOGENERATED - TO UPDATE USE "flutter update-packages --force-upgrade"
  web_socket_channel: 2.0.0 # THIS LINE IS AUTOGENERATED - TO UPDATE USE "flutter update-packages --force-upgrade"
  webkit_inspection_protocol: 1.0.0 # THIS LINE IS AUTOGENERATED - TO UPDATE USE "flutter update-packages --force-upgrade"
  yaml: 3.1.0 # THIS LINE IS AUTOGENERATED - TO UPDATE USE "flutter update-packages --force-upgrade"

dev_dependencies:
  test_api: 0.3.0

<<<<<<< HEAD
# PUBSPEC CHECKSUM: e36a
=======
# PUBSPEC CHECKSUM: cd6b
>>>>>>> 2b0d09dd
<|MERGE_RESOLUTION|>--- conflicted
+++ resolved
@@ -62,8 +62,4 @@
 dev_dependencies:
   test_api: 0.3.0
 
-<<<<<<< HEAD
-# PUBSPEC CHECKSUM: e36a
-=======
-# PUBSPEC CHECKSUM: cd6b
->>>>>>> 2b0d09dd
+# PUBSPEC CHECKSUM: cd6b