--- conflicted
+++ resolved
@@ -141,11 +141,7 @@
   }
 
   @override
-<<<<<<< HEAD
-  String toString() => '$runtimeType(${value?.toStringAsFixed(1)})';
-=======
   String toString() => '$runtimeType(${debugFormatDouble(value)})';
->>>>>>> 55d98ddd
 }
 
 /// Sizes the column to a fraction of the table's constraints' maxWidth.
@@ -214,11 +210,7 @@
   }
 
   @override
-<<<<<<< HEAD
-  String toString() => '$runtimeType(${value?.toStringAsFixed(1)})';
-=======
   String toString() => '$runtimeType(${debugFormatDouble(value)})';
->>>>>>> 55d98ddd
 }
 
 /// Sizes the column such that it is the size that is the maximum of
@@ -1186,13 +1178,8 @@
     properties.add(DiagnosticsProperty<Map<int, TableColumnWidth>>('specified column widths', _columnWidths, level: _columnWidths.isEmpty ? DiagnosticLevel.hidden : DiagnosticLevel.info));
     properties.add(DiagnosticsProperty<TableColumnWidth>('default column width', defaultColumnWidth));
     properties.add(MessageProperty('table size', '$columns\u00D7$rows'));
-<<<<<<< HEAD
-    properties.add(IterableProperty<String>('column offsets', _columnLefts?.map((double value) => value.toStringAsFixed(1)), ifNull: 'unknown'));
-    properties.add(IterableProperty<String>('row offsets', _rowTops?.map((double value) => value.toStringAsFixed(1)), ifNull: 'unknown'));
-=======
     properties.add(IterableProperty<String>('column offsets', _columnLefts?.map(debugFormatDouble), ifNull: 'unknown'));
     properties.add(IterableProperty<String>('row offsets', _rowTops?.map(debugFormatDouble), ifNull: 'unknown'));
->>>>>>> 55d98ddd
   }
 
   @override
