--- conflicted
+++ resolved
@@ -70,11 +70,7 @@
       hasCheckedState: true,
       hasEnabledState: true,
       isEnabled: true,
-<<<<<<< HEAD
-      hasTap: true,
-=======
       hasTapAction: true,
->>>>>>> 7dd265ff
     ));
 
     await tester.pumpWidget(new Material(
@@ -89,11 +85,7 @@
       hasEnabledState: true,
       isChecked: true,
       isEnabled: true,
-<<<<<<< HEAD
-      hasTap: true,
-=======
       hasTapAction: true,
->>>>>>> 7dd265ff
     ));
 
     await tester.pumpWidget(const Material(
@@ -143,11 +135,7 @@
       hasCheckedState: true,
       hasEnabledState: true,
       isEnabled: true,
-<<<<<<< HEAD
-      hasTap: true,
-=======
       hasTapAction: true,
->>>>>>> 7dd265ff
     ));
     handle.dispose();
   });
