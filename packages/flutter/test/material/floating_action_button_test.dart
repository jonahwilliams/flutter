--- conflicted
+++ resolved
@@ -2,11 +2,6 @@
 // Use of this source code is governed by a BSD-style license that can be
 // found in the LICENSE file.
 
-<<<<<<< HEAD
-@TestOn('!chrome')
-import 'dart:io';
-=======
->>>>>>> 60398963
 import 'dart:ui';
 
 import 'package:flutter/material.dart';
