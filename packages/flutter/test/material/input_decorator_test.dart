--- conflicted
+++ resolved
@@ -2,7 +2,6 @@
 // Use of this source code is governed by a BSD-style license that can be
 // found in the LICENSE file.
 
-@TestOn('!chrome') // needs substantial triage.
 import 'dart:async';
 
 import 'package:flutter/material.dart';
@@ -2041,11 +2040,7 @@
         skip: !isLinux,
       );
     },
-<<<<<<< HEAD
-    tags: 'golden',
-=======
     skip: !isLinux,
->>>>>>> 60398963
   );
 
   testWidgets('InputDecorator draws and animates hoverColor', (WidgetTester tester) async {
