--- conflicted
+++ resolved
@@ -280,20 +280,12 @@
 
 /// Asserts that a [SemanticsData] contains the specified information.
 ///
-<<<<<<< HEAD
-/// If the either the label, hint, value, textDirection, or rect fields are not
-=======
 /// If either the label, hint, value, textDirection, or rect fields are not
->>>>>>> 7dd265ff
 /// provided, then they are not part of the comparison.  All of the boolean
 /// flag and action fields must match, and default to false.
 ///
 /// To retrieve the semantics data of a widget, use [tester.getSemanticsData]
-<<<<<<< HEAD
-/// with a [Finder] that returns a single widget.  Semantics must be enabled
-=======
 /// with a [Finder] that returns a single widget. Semantics must be enabled
->>>>>>> 7dd265ff
 /// in order to use this method.
 ///
 /// ## Sample code
@@ -330,25 +322,6 @@
   bool scopesRoute = false,
   bool isHidden = false,
   // Actions //
-<<<<<<< HEAD
-  bool hasTap = false,
-  bool hasLongPress = false,
-  bool hasScrollLeft = false,
-  bool hasScrollRight = false,
-  bool hasScrollUp = false,
-  bool hasScrollDown = false,
-  bool hasIncrease = false,
-  bool hasDecrease = false,
-  bool hasShowOnScreen = false,
-  bool hasMoveCursorForwardByCharacter = false,
-  bool hasMoveCursorBackwardByCharacter = false,
-  bool hasSetSelection = false,
-  bool hasCopy = false,
-  bool hasCut = false,
-  bool hasPaste = false,
-  bool hasDidGainAccessibilityFocus = false,
-  bool hasDidLoseAccessibilityFocus = false,
-=======
   bool hasTapAction = false,
   bool hasLongPressAction = false,
   bool hasScrollLeftAction = false,
@@ -366,7 +339,6 @@
   bool hasPasteAction = false,
   bool hasDidGainAccessibilityFocusAction = false,
   bool hasDidLoseAccessibilityFocusAction = false,
->>>>>>> 7dd265ff
 }) {
   final List<SemanticsFlag> flags = <SemanticsFlag>[];
   if (hasCheckedState)
@@ -397,42 +369,6 @@
     flags.add(SemanticsFlag.scopesRoute);
   if (isHidden)
     flags.add(SemanticsFlag.isHidden);
-<<<<<<< HEAD
-  final List<SemanticsAction> actions = <SemanticsAction>[];
-  if (hasTap)
-    actions.add(SemanticsAction.tap);
-  if (hasLongPress)
-    actions.add(SemanticsAction.longPress);
-  if (hasScrollLeft)
-    actions.add(SemanticsAction.scrollLeft);
-  if (hasScrollRight)
-    actions.add(SemanticsAction.scrollRight);
-  if (hasScrollUp)
-    actions.add(SemanticsAction.scrollUp);
-  if (hasScrollDown)
-    actions.add(SemanticsAction.scrollDown);
-  if (hasIncrease)
-    actions.add(SemanticsAction.increase);
-  if (hasDecrease)
-    actions.add(SemanticsAction.decrease);
-  if (hasShowOnScreen)
-    actions.add(SemanticsAction.showOnScreen);
-  if (hasMoveCursorForwardByCharacter)
-    actions.add(SemanticsAction.moveCursorForwardByCharacter);
-  if (hasMoveCursorBackwardByCharacter)
-    actions.add(SemanticsAction.moveCursorBackwardByCharacter);
-  if (hasSetSelection)
-    actions.add(SemanticsAction.setSelection);
-  if (hasCopy)
-    actions.add(SemanticsAction.copy);
-  if (hasCut)
-    actions.add(SemanticsAction.cut);
-  if (hasPaste)
-    actions.add(SemanticsAction.paste);
-  if (hasDidGainAccessibilityFocus)
-    actions.add(SemanticsAction.didGainAccessibilityFocus);
-  if (hasDidLoseAccessibilityFocus)
-=======
 
   final List<SemanticsAction> actions = <SemanticsAction>[];
   if (hasTapAction)
@@ -468,7 +404,6 @@
   if (hasDidGainAccessibilityFocusAction)
     actions.add(SemanticsAction.didGainAccessibilityFocus);
   if (hasDidLoseAccessibilityFocusAction)
->>>>>>> 7dd265ff
     actions.add(SemanticsAction.didLoseAccessibilityFocus);
 
   return new _MatchesSemanticsData(
@@ -1541,12 +1476,9 @@
 
   @override
   bool matches(covariant SemanticsData data, Map<dynamic, dynamic> matchState) {
-<<<<<<< HEAD
-=======
     if (data == null)
       return failWithDescription(matchState, 'No SemanticsData provided. '
         'Maybe you forgot to enabled semantics?');
->>>>>>> 7dd265ff
     if (label != null && label != data.label)
       return failWithDescription(matchState, 'label was: ${data.label}');
     if (hint != null && hint != data.hint)
