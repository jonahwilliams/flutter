// Copyright 2015 The Chromium Authors. All rights reserved.
// Use of this source code is governed by a BSD-style license that can be
// found in the LICENSE file.

import 'dart:async';

import 'package:flutter/cupertino.dart';
import 'package:flutter/gestures.dart';
import 'package:flutter/material.dart';
import 'package:flutter/rendering.dart';
import 'package:flutter/scheduler.dart';
import 'package:flutter/widgets.dart';
import 'package:meta/meta.dart';
import 'package:test/test.dart' as test_package;

import 'all_elements.dart';
import 'binding.dart';
import 'controller.dart';
import 'finders.dart';
import 'matchers.dart';
import 'test_async_utils.dart';
import 'test_text_input.dart';

/// Keep users from needing multiple imports to test semantics.
export 'package:flutter/rendering.dart' show SemanticsHandle;

export 'package:test/test.dart' hide
  expect, // we have our own wrapper below
  TypeMatcher, // matcher's TypeMatcher conflicts with the one in the Flutter framework
  isInstanceOf; // we have our own wrapper in matchers.dart

/// Signature for callback to [testWidgets] and [benchmarkWidgets].
typedef Future<Null> WidgetTesterCallback(WidgetTester widgetTester);

/// Runs the [callback] inside the Flutter test environment.
///
/// Use this function for testing custom [StatelessWidget]s and
/// [StatefulWidget]s.
///
/// The callback can be asynchronous (using `async`/`await` or
/// using explicit [Future]s).
///
/// This function uses the [test] function in the test package to
/// register the given callback as a test. The callback, when run,
/// will be given a new instance of [WidgetTester]. The [find] object
/// provides convenient widget [Finder]s for use with the
/// [WidgetTester].
///
/// ## Sample code
///
/// ```dart
///     testWidgets('MyWidget', (WidgetTester tester) async {
///       await tester.pumpWidget(new MyWidget());
///       await tester.tap(find.text('Save'));
///       expect(find.text('Success'), findsOneWidget);
///     });
/// ```
@isTest
void testWidgets(String description, WidgetTesterCallback callback, {
  bool skip = false,
  test_package.Timeout timeout
}) {
  final TestWidgetsFlutterBinding binding = TestWidgetsFlutterBinding.ensureInitialized();
  final WidgetTester tester = new WidgetTester._(binding);
  timeout ??= binding.defaultTestTimeout;
  test_package.test(
    description,
    () {
      tester._recordNumberOfSemanticsHandles();
      test_package.addTearDown(binding.postTest);
      return binding.runTest(
        () => callback(tester),
        tester._endOfTestVerifications,
        description: description ?? '',
      );
    },
    skip: skip,
    timeout: timeout
  );
}

/// Runs the [callback] inside the Flutter benchmark environment.
///
/// Use this function for benchmarking custom [StatelessWidget]s and
/// [StatefulWidget]s when you want to be able to use features from
/// [TestWidgetsFlutterBinding]. The callback, when run, will be given
/// a new instance of [WidgetTester]. The [find] object provides
/// convenient widget [Finder]s for use with the [WidgetTester].
///
/// The callback can be asynchronous (using `async`/`await` or using
/// explicit [Future]s). If it is, then [benchmarkWidgets] will return
/// a [Future] that completes when the callback's does. Otherwise, it
/// will return a Future that is always complete.
///
/// If the callback is asynchronous, make sure you `await` the call
/// to [benchmarkWidgets], otherwise it won't run!
///
/// Benchmarks must not be run in checked mode. To avoid this, this
/// function will print a big message if it is run in checked mode.
///
/// Example:
///
///     main() async {
///       assert(false); // fail in checked mode
///       await benchmarkWidgets((WidgetTester tester) async {
///         await tester.pumpWidget(new MyWidget());
///         final Stopwatch timer = new Stopwatch()..start();
///         for (int index = 0; index < 10000; index += 1) {
///           await tester.tap(find.text('Tap me'));
///           await tester.pump();
///         }
///         timer.stop();
///         debugPrint('Time taken: ${timer.elapsedMilliseconds}ms');
///       });
///       exit(0);
///     }
Future<Null> benchmarkWidgets(WidgetTesterCallback callback) {
  assert(() {
    print('┏╍╍╍╍╍╍╍╍╍╍╍╍╍╍╍╍╍╍╍╍╍╍╍╍╍╍╍╍╍╍╍╍╍╍╍╍╍╍╍╍╍╍╍╍╍╍╍╍╍╍╍╍╍╍╍┓');
    print('┇ ⚠ THIS BENCHMARK IS BEING RUN WITH ASSERTS ENABLED ⚠  ┇');
    print('┡╍╍╍╍╍╍╍╍╍╍╍╍╍╍╍╍╍╍╍╍╍╍╍╍╍╍╍╍╍╍╍╍╍╍╍╍╍╍╍╍╍╍╍╍╍╍╍╍╍╍╍╍╍╍╍┦');
    print('│                                                       │');
    print('│  Numbers obtained from a benchmark while asserts are  │');
    print('│  enabled will not accurately reflect the performance  │');
    print('│  that will be experienced by end users using release  ╎');
    print('│  builds. Benchmarks should be run using this command  ┆');
    print('│  line:  flutter run --release benchmark.dart          ┊');
    print('│                                                        ');
    print('└─────────────────────────────────────────────────╌┄┈  🐢');
    return true;
  }());
  final TestWidgetsFlutterBinding binding = TestWidgetsFlutterBinding.ensureInitialized();
  assert(binding is! AutomatedTestWidgetsFlutterBinding);
  final WidgetTester tester = new WidgetTester._(binding);
  tester._recordNumberOfSemanticsHandles();
  return binding.runTest(
    () => callback(tester),
    tester._endOfTestVerifications,
  ) ?? new Future<Null>.value();
}

/// Assert that `actual` matches `matcher`.
///
/// See [test_package.expect] for details. This is a variant of that function
/// that additionally verifies that there are no asynchronous APIs
/// that have not yet resolved.
///
/// See also:
///
///  * [expectLater] for use with asynchronous matchers.
void expect(dynamic actual, dynamic matcher, {
  String reason,
  dynamic skip, // true or a String
}) {
  TestAsyncUtils.guardSync();
  test_package.expect(actual, matcher, reason: reason, skip: skip);
}

/// Assert that `actual` matches `matcher`.
///
/// See [test_package.expect] for details. This variant will _not_ check that
/// there are no outstanding asynchronous API requests. As such, it can be
/// called from, e.g., callbacks that are run during build or layout, or in the
/// completion handlers of futures that execute in response to user input.
///
/// Generally, it is better to use [expect], which does include checks to ensure
/// that asynchronous APIs are not being called.
void expectSync(dynamic actual, dynamic matcher, {
  String reason,
}) {
  test_package.expect(actual, matcher, reason: reason);
}

/// Just like [expect], but returns a [Future] that completes when the matcher
/// has finished matching.
///
/// See [test_package.expectLater] for details.
///
/// If the matcher fails asynchronously, that failure is piped to the returned
/// future where it can be handled by user code. If it is not handled by user
/// code, the test will fail.
Future<void> expectLater(dynamic actual, dynamic matcher, {
  String reason,
  dynamic skip, // true or a String
}) {
  // We can't wrap the delegate in a guard, or we'll hit async barriers in
  // [TestWidgetsFlutterBinding] while we're waiting for the matcher to complete
  TestAsyncUtils.guardSync();
  return test_package.expectLater(actual, matcher, reason: reason, skip: skip)
           .then<void>((dynamic value) => null);
}

/// Class that programmatically interacts with widgets and the test environment.
///
/// For convenience, instances of this class (such as the one provided by
/// `testWidget`) can be used as the `vsync` for `AnimationController` objects.
class WidgetTester extends WidgetController implements HitTestDispatcher, TickerProvider {
  WidgetTester._(TestWidgetsFlutterBinding binding) : super(binding) {
    if (binding is LiveTestWidgetsFlutterBinding)
      binding.deviceEventDispatcher = this;
  }

  /// The binding instance used by the testing framework.
  @override
  TestWidgetsFlutterBinding get binding => super.binding;

  /// Renders the UI from the given [widget].
  ///
  /// Calls [runApp] with the given widget, then triggers a frame and flushes
  /// microtasks, by calling [pump] with the same `duration` (if any). The
  /// supplied [EnginePhase] is the final phase reached during the pump pass; if
  /// not supplied, the whole pass is executed.
  ///
  /// Subsequent calls to this is different from [pump] in that it forces a full
  /// rebuild of the tree, even if [widget] is the same as the previous call.
  /// [pump] will only rebuild the widgets that have changed.
  ///
  /// See also [LiveTestWidgetsFlutterBindingFramePolicy], which affects how
  /// this method works when the test is run with `flutter run`.
  Future<Null> pumpWidget(Widget widget, [
    Duration duration,
    EnginePhase phase = EnginePhase.sendSemanticsUpdate,
  ]) {
    return TestAsyncUtils.guard(() {
      binding.attachRootWidget(widget);
      binding.scheduleFrame();
      return binding.pump(duration, phase);
    });
  }

  /// Triggers a frame after `duration` amount of time.
  ///
  /// This makes the framework act as if the application had janked (missed
  /// frames) for `duration` amount of time, and then received a v-sync signal
  /// to paint the application.
  ///
  /// This is a convenience function that just calls
  /// [TestWidgetsFlutterBinding.pump].
  ///
  /// See also [LiveTestWidgetsFlutterBindingFramePolicy], which affects how
  /// this method works when the test is run with `flutter run`.
  @override
  Future<Null> pump([
    Duration duration,
    EnginePhase phase = EnginePhase.sendSemanticsUpdate,
  ]) {
    return TestAsyncUtils.guard(() => binding.pump(duration, phase));
  }

  /// Repeatedly calls [pump] with the given `duration` until there are no
  /// longer any frames scheduled. This will call [pump] at least once, even if
  /// no frames are scheduled when the function is called, to flush any pending
  /// microtasks which may themselves schedule a frame.
  ///
  /// This essentially waits for all animations to have completed.
  ///
  /// If it takes longer that the given `timeout` to settle, then the test will
  /// fail (this method will throw an exception). In particular, this means that
  /// if there is an infinite animation in progress (for example, if there is an
  /// indeterminate progress indicator spinning), this method will throw.
  ///
  /// The default timeout is ten minutes, which is longer than most reasonable
  /// finite animations would last.
  ///
  /// If the function returns, it returns the number of pumps that it performed.
  ///
  /// In general, it is better practice to figure out exactly why each frame is
  /// needed, and then to [pump] exactly as many frames as necessary. This will
  /// help catch regressions where, for instance, an animation is being started
  /// one frame later than it should.
  ///
  /// Alternatively, one can check that the return value from this function
  /// matches the expected number of pumps.
  Future<int> pumpAndSettle([
      Duration duration = const Duration(milliseconds: 100),
      EnginePhase phase = EnginePhase.sendSemanticsUpdate,
      Duration timeout = const Duration(minutes: 10),
    ]) {
    assert(duration != null);
    assert(duration > Duration.zero);
    assert(timeout != null);
    assert(timeout > Duration.zero);
    assert(() {
      final WidgetsBinding binding = this.binding;
      if (binding is LiveTestWidgetsFlutterBinding &&
          binding.framePolicy == LiveTestWidgetsFlutterBindingFramePolicy.benchmark) {
        throw 'When using LiveTestWidgetsFlutterBindingFramePolicy.benchmark, '
              'hasScheduledFrame is never set to true. This means that pumpAndSettle() '
              'cannot be used, because it has no way to know if the application has '
              'stopped registering new frames.';
      }
      return true;
    }());
    int count = 0;
    return TestAsyncUtils.guard(() async {
      final DateTime endTime = binding.clock.fromNowBy(timeout);
      do {
        if (binding.clock.now().isAfter(endTime))
          throw new FlutterError('pumpAndSettle timed out');
        await binding.pump(duration, phase);
        count += 1;
      } while (binding.hasScheduledFrame);
    }).then<int>((Null _) => count);
  }

  /// Runs a [callback] that performs real asynchronous work.
  ///
  /// This is intended for callers who need to call asynchronous methods where
  /// the methods spawn isolates or OS threads and thus cannot be executed
  /// synchronously by calling [pump].
  ///
  /// If callers were to run these types of asynchronous tasks directly in
  /// their test methods, they run the possibility of encountering deadlocks.
  ///
  /// If [callback] completes successfully, this will return the future
  /// returned by [callback].
  ///
  /// If [callback] completes with an error, the error will be caught by the
  /// Flutter framework and made available via [takeException], and this method
  /// will return a future that completes will `null`.
  ///
  /// Re-entrant calls to this method are not allowed; callers of this method
  /// are required to wait for the returned future to complete before calling
  /// this method again. Attempts to do otherwise will result in a
  /// [TestFailure] error being thrown.
  Future<T> runAsync<T>(Future<T> callback(), {
    Duration additionalTime = const Duration(milliseconds: 250),
  }) => binding.runAsync(callback, additionalTime: additionalTime);

  /// Whether there are any any transient callbacks scheduled.
  ///
  /// This essentially checks whether all animations have completed.
  ///
  /// See also:
  ///
  ///  * [pumpAndSettle], which essentially calls [pump] until there are no
  ///    scheduled frames.
  ///  * [SchedulerBinding.transientCallbackCount], which is the value on which
  ///    this is based.
  ///  * [SchedulerBinding.hasScheduledFrame], which is true whenever a frame is
  ///    pending. [SchedulerBinding.hasScheduledFrame] is made true when a
  ///    widget calls [State.setState], even if there are no transient callbacks
  ///    scheduled. This is what [pumpAndSettle] uses.
  bool get hasRunningAnimations => binding.transientCallbackCount > 0;

  @override
  HitTestResult hitTestOnBinding(Offset location) {
    location = binding.localToGlobal(location);
    return super.hitTestOnBinding(location);
  }

  @override
  Future<Null> sendEventToBinding(PointerEvent event, HitTestResult result) {
    return TestAsyncUtils.guard(() async {
      binding.dispatchEvent(event, result, source: TestBindingEventSource.test);
      return null;
    });
  }

  /// Handler for device events caught by the binding in live test mode.
  @override
  void dispatchEvent(PointerEvent event, HitTestResult result) {
    if (event is PointerDownEvent) {
      final RenderObject innerTarget = result.path.firstWhere(
        (HitTestEntry candidate) => candidate.target is RenderObject,
      ).target;
      final Element innerTargetElement = collectAllElementsFrom(
        binding.renderViewElement,
        skipOffstage: true,
      ).lastWhere(
        (Element element) => element.renderObject == innerTarget,
        orElse: () => null,
      );
      if (innerTargetElement == null) {
        debugPrint('No widgets found at ${binding.globalToLocal(event.position)}.');
        return;
      }
      final List<Element> candidates = <Element>[];
      innerTargetElement.visitAncestorElements((Element element) {
        candidates.add(element);
        return true;
      });
      assert(candidates.isNotEmpty);
      String descendantText;
      int numberOfWithTexts = 0;
      int numberOfTypes = 0;
      int totalNumber = 0;
      debugPrint('Some possible finders for the widgets at ${binding.globalToLocal(event.position)}:');
      for (Element element in candidates) {
        if (totalNumber > 13) // an arbitrary number of finders that feels useful without being overwhelming
          break;
        totalNumber += 1; // optimistically assume we'll be able to describe it

        if (element.widget is Tooltip) {
          final Tooltip widget = element.widget;
          final Iterable<Element> matches = find.byTooltip(widget.message).evaluate();
          if (matches.length == 1) {
            debugPrint('  find.byTooltip(\'${widget.message}\')');
            continue;
          }
        }

        if (element.widget is Text) {
          assert(descendantText == null);
          final Text widget = element.widget;
          final Iterable<Element> matches = find.text(widget.data).evaluate();
          descendantText = widget.data;
          if (matches.length == 1) {
            debugPrint('  find.text(\'${widget.data}\')');
            continue;
          }
        }

        if (element.widget.key is ValueKey<dynamic>) {
          final ValueKey<dynamic> key = element.widget.key;
          String keyLabel;
          if (key is ValueKey<int> ||
              key is ValueKey<double> ||
              key is ValueKey<bool>) {
            keyLabel = 'const ${element.widget.key.runtimeType}(${key.value})';
          } else if (key is ValueKey<String>) {
            keyLabel = 'const Key(\'${key.value}\')';
          }
          if (keyLabel != null) {
            final Iterable<Element> matches = find.byKey(key).evaluate();
            if (matches.length == 1) {
              debugPrint('  find.byKey($keyLabel)');
              continue;
            }
          }
        }

        if (!_isPrivate(element.widget.runtimeType)) {
          if (numberOfTypes < 5) {
            final Iterable<Element> matches = find.byType(element.widget.runtimeType).evaluate();
            if (matches.length == 1) {
              debugPrint('  find.byType(${element.widget.runtimeType})');
              numberOfTypes += 1;
              continue;
            }
          }

          if (descendantText != null && numberOfWithTexts < 5) {
            final Iterable<Element> matches = find.widgetWithText(element.widget.runtimeType, descendantText).evaluate();
            if (matches.length == 1) {
              debugPrint('  find.widgetWithText(${element.widget.runtimeType}, \'$descendantText\')');
              numberOfWithTexts += 1;
              continue;
            }
          }
        }

        if (!_isPrivate(element.runtimeType)) {
          final Iterable<Element> matches = find.byElementType(element.runtimeType).evaluate();
          if (matches.length == 1) {
            debugPrint('  find.byElementType(${element.runtimeType})');
            continue;
          }
        }

        totalNumber -= 1; // if we got here, we didn't actually find something to say about it
      }
      if (totalNumber == 0)
        debugPrint('  <could not come up with any unique finders>');
    }
  }

  bool _isPrivate(Type type) {
    // used above so that we don't suggest matchers for private types
    return '_'.matchAsPrefix(type.toString()) != null;
  }

  /// Returns the exception most recently caught by the Flutter framework.
  ///
  /// See [TestWidgetsFlutterBinding.takeException] for details.
  dynamic takeException() {
    return binding.takeException();
  }

  /// Acts as if the application went idle.
  ///
  /// Runs all remaining microtasks, including those scheduled as a result of
  /// running them, until there are no more microtasks scheduled.
  ///
  /// Does not run timers. May result in an infinite loop or run out of memory
  /// if microtasks continue to recursively schedule new microtasks.
  Future<Null> idle() {
    return TestAsyncUtils.guard(() => binding.idle());
  }

  Set<Ticker> _tickers;

  @override
  Ticker createTicker(TickerCallback onTick) {
    _tickers ??= new Set<_TestTicker>();
    final _TestTicker result = new _TestTicker(onTick, _removeTicker);
    _tickers.add(result);
    return result;
  }

  void _removeTicker(_TestTicker ticker) {
    assert(_tickers != null);
    assert(_tickers.contains(ticker));
    _tickers.remove(ticker);
  }

  /// Throws an exception if any tickers created by the [WidgetTester] are still
  /// active when the method is called.
  ///
  /// An argument can be specified to provide a string that will be used in the
  /// error message. It should be an adverbial phrase describing the current
  /// situation, such as "at the end of the test".
  void verifyTickersWereDisposed([ String when = 'when none should have been' ]) {
    assert(when != null);
    if (_tickers != null) {
      for (Ticker ticker in _tickers) {
        if (ticker.isActive) {
          throw new FlutterError(
            'A Ticker was active $when.\n'
            'All Tickers must be disposed. Tickers used by AnimationControllers '
            'should be disposed by calling dispose() on the AnimationController itself. '
            'Otherwise, the ticker will leak.\n'
            'The offending ticker was: ${ticker.toString(debugIncludeStack: true)}'
          );
        }
      }
    }
  }

  void _endOfTestVerifications() {
    verifyTickersWereDisposed('at the end of the test');
    _verifySemanticsHandlesWereDisposed();
  }

  void _verifySemanticsHandlesWereDisposed() {
    assert(_lastRecordedSemanticsHandles != null);
    if (binding.pipelineOwner.debugOutstandingSemanticsHandles > _lastRecordedSemanticsHandles) {
      throw new FlutterError(
        'A SemanticsHandle was active at the end of the test.\n'
        'All SemanticsHandle instances must be disposed by calling dispose() on '
        'the SemanticsHandle. If your test uses SemanticsTester, it is '
        'sufficient to call dispose() on SemanticsTester. Otherwise, the '
        'existing handle will leak into another test and alter its behavior.'
      );
    }
    _lastRecordedSemanticsHandles = null;
  }

  int _lastRecordedSemanticsHandles;

  void _recordNumberOfSemanticsHandles() {
    _lastRecordedSemanticsHandles = binding.pipelineOwner.debugOutstandingSemanticsHandles;
  }

  /// Returns the TestTextInput singleton.
  ///
  /// Typical app tests will not need to use this value. To add text to widgets
  /// like [TextField] or [TextFormField], call [enterText].
  TestTextInput get testTextInput => binding.testTextInput;

  /// Give the text input widget specified by [finder] the focus, as if the
  /// onscreen keyboard had appeared.
  ///
  /// Implies a call to [pump].
  ///
  /// The widget specified by [finder] must be an [EditableText] or have
  /// an [EditableText] descendant. For example `find.byType(TextField)`
  /// or `find.byType(TextFormField)`, or `find.byType(EditableText)`.
  ///
  /// Tests that just need to add text to widgets like [TextField]
  /// or [TextFormField] only need to call [enterText].
  Future<Null> showKeyboard(Finder finder) async {
    return TestAsyncUtils.guard(() async {
      final EditableTextState editable = state(
        find.descendant(
          of: finder,
          matching: find.byType(EditableText),
          matchRoot: true,
        ),
      );
      binding.focusedEditable = editable;
      await pump();
    });
  }

  /// Give the text input widget specified by [finder] the focus and
  /// enter [text] as if it been provided by the onscreen keyboard.
  ///
  /// The widget specified by [finder] must be an [EditableText] or have
  /// an [EditableText] descendant. For example `find.byType(TextField)`
  /// or `find.byType(TextFormField)`, or `find.byType(EditableText)`.
  ///
  /// To just give [finder] the focus without entering any text,
  /// see [showKeyboard].
  Future<Null> enterText(Finder finder, String text) async {
    return TestAsyncUtils.guard(() async {
      await showKeyboard(finder);
      testTextInput.enterText(text);
      await idle();
    });
  }

  /// Makes an effort to dismiss the current page with a Material [Scaffold] or
  /// a [CupertinoPageScaffold].
  ///
  /// Will throw an error if there is no back button in the page.
  Future<void> pageBack() async {
    Finder backButton = find.byTooltip('Back');
    if (backButton.evaluate().isEmpty) {
      backButton = find.widgetWithIcon(CupertinoButton, CupertinoIcons.back);
    }

    expect(backButton, findsOneWidget, reason: 'One back button expected on screen');

    await tap(backButton);
  }

<<<<<<< HEAD
  /// Attempts to find the [SemanticsData] of first result from [finder].
  ///
  /// Will throw a [StateError] if the finder returns more than one element or
  /// if no semantics can be found.
  SemanticsData getSemanticsData(Finder finder) {
    final Element element = finder.evaluate().single;
=======
  /// Attempts to find the [SemanticsData] of first result from `finder`.
  /// 
  /// If the object identified by the finder doesn't own it's semantic node,
  /// this will return the semantics data of the first ancestor with semantics
  /// data. The ancestor's semantic data will include the child's as well as
  /// other nodes that have been merged together.
  ///
  /// Will throw a [StateError] if the finder returns more than one element or
  /// if no semantics are found or are not enabled.
  SemanticsData getSemanticsData(Finder finder) {
    if (binding.pipelineOwner.semanticsOwner == null)
      throw new StateError('Semantics are not enabled.');
    final Iterable<Element> candidates = finder.evaluate();
    if (candidates.isEmpty) {
      throw new StateError('Finder returned no matching elements.');
    }
    if (candidates.length > 1) {
      throw new StateError('Finder returned more than one element.');
    }
    final Element element = candidates.single;
>>>>>>> 7dd265ff
    RenderObject renderObject = element.findRenderObject();
    SemanticsNode result = renderObject.debugSemantics;
    while (renderObject != null && result == null) {
      renderObject = renderObject?.parent;
      result = renderObject?.debugSemantics;
    }
    if (result == null)
<<<<<<< HEAD
      throw new StateError('No Semantics found');
=======
      throw new StateError('No Semantics data found.');
>>>>>>> 7dd265ff
    return result.getSemanticsData();
  }

  /// Enable semantics in a test by creating a [SemanticsHandle].
  ///
  /// The handle must be disposed at the end of the test.
  SemanticsHandle ensureSemantics() {
    return binding.pipelineOwner.ensureSemantics();
  }
}

typedef void _TickerDisposeCallback(_TestTicker ticker);

class _TestTicker extends Ticker {
  _TestTicker(TickerCallback onTick, this._onDispose) : super(onTick);

  _TickerDisposeCallback _onDispose;

  @override
  void dispose() {
    if (_onDispose != null)
      _onDispose(this);
    super.dispose();
  }
}<|MERGE_RESOLUTION|>--- conflicted
+++ resolved
@@ -615,14 +615,6 @@
     await tap(backButton);
   }
 
-<<<<<<< HEAD
-  /// Attempts to find the [SemanticsData] of first result from [finder].
-  ///
-  /// Will throw a [StateError] if the finder returns more than one element or
-  /// if no semantics can be found.
-  SemanticsData getSemanticsData(Finder finder) {
-    final Element element = finder.evaluate().single;
-=======
   /// Attempts to find the [SemanticsData] of first result from `finder`.
   /// 
   /// If the object identified by the finder doesn't own it's semantic node,
@@ -643,7 +635,6 @@
       throw new StateError('Finder returned more than one element.');
     }
     final Element element = candidates.single;
->>>>>>> 7dd265ff
     RenderObject renderObject = element.findRenderObject();
     SemanticsNode result = renderObject.debugSemantics;
     while (renderObject != null && result == null) {
@@ -651,11 +642,7 @@
       result = renderObject?.debugSemantics;
     }
     if (result == null)
-<<<<<<< HEAD
-      throw new StateError('No Semantics found');
-=======
       throw new StateError('No Semantics data found.');
->>>>>>> 7dd265ff
     return result.getSemanticsData();
   }
 
