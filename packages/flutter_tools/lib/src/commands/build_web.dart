// Copyright 2019 The Chromium Authors. All rights reserved.
// Use of this source code is governed by a BSD-style license that can be
// found in the LICENSE file.

import 'dart:async';

import '../base/common.dart';
import '../base/logger.dart';
import '../build_info.dart';
import '../globals.dart';
import '../runner/flutter_command.dart'
    show DevelopmentArtifact, FlutterCommandResult;
import '../web/compile.dart';
import 'build.dart';

class BuildWebCommand extends BuildSubCommand {
  BuildWebCommand() {
    usesTargetOption();
    usesPubOption();
    addBuildModeFlags();
  }

  @override
  Future<Set<DevelopmentArtifact>> get requiredArtifacts async =>
      const <DevelopmentArtifact>{
        DevelopmentArtifact.universal,
        DevelopmentArtifact.web,
      };

  @override
  final String name = 'web';

  @override
  bool get hidden => true;

  @override
  bool get isExperimental => true;

  @override
  final String description = '(EXPERIMENTAL) build a web application bundle.';

  @override
  Future<FlutterCommandResult> runCommand() async {
    final String target = argResults['target'];
    final Status status = logger
<<<<<<< HEAD
        .startProgress('Compiling $target to JavaScript...', timeout: null);
=======
        .startProgress('Compiling $target for the Web...', timeout: null);
>>>>>>> 52ae9968
    final BuildInfo buildInfo = getBuildInfo();
    int result;
    switch (buildInfo.mode) {
      case BuildMode.release:
        result = await webCompiler.compileDart2js(target: target);
        break;
      case BuildMode.profile:
        result = await webCompiler.compileDart2js(target: target, minify: false);
        break;
      case BuildMode.debug:
<<<<<<< HEAD
=======
        throwToolExit(
            'Debug mode is not supported as a build target. Instead use '
            '"flutter run -d web".');
        break;
>>>>>>> 52ae9968
      case BuildMode.dynamicProfile:
      case BuildMode.dynamicRelease:
        throwToolExit(
            'Build mode ${buildInfo.mode} is not supported with JavaScript '
            'compilation');
        break;
    }
    status.stop();
    if (result == 1) {
      throwToolExit('Failed to compile $target to JavaScript.');
    }
    return null;
  }
}<|MERGE_RESOLUTION|>--- conflicted
+++ resolved
@@ -43,11 +43,7 @@
   Future<FlutterCommandResult> runCommand() async {
     final String target = argResults['target'];
     final Status status = logger
-<<<<<<< HEAD
-        .startProgress('Compiling $target to JavaScript...', timeout: null);
-=======
         .startProgress('Compiling $target for the Web...', timeout: null);
->>>>>>> 52ae9968
     final BuildInfo buildInfo = getBuildInfo();
     int result;
     switch (buildInfo.mode) {
@@ -58,13 +54,10 @@
         result = await webCompiler.compileDart2js(target: target, minify: false);
         break;
       case BuildMode.debug:
-<<<<<<< HEAD
-=======
         throwToolExit(
             'Debug mode is not supported as a build target. Instead use '
             '"flutter run -d web".');
         break;
->>>>>>> 52ae9968
       case BuildMode.dynamicProfile:
       case BuildMode.dynamicRelease:
         throwToolExit(
