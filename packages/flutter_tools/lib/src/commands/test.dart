--- conflicted
+++ resolved
@@ -226,12 +226,8 @@
       collector = CoverageCollector(
         verbose: !machine,
         libraryPredicate: (String libraryName) => libraryName.contains(projectName),
-<<<<<<< HEAD
-        packagesPath: buildInfo.packagesPath,
-=======
         // TODO(jonahwilliams): file bug for incorrect URI handling on windws
         packagesPath: globals.fs.path.absolute('.packages'),
->>>>>>> 366a57c9
       );
     }
 
