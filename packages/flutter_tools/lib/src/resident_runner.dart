--- conflicted
+++ resolved
@@ -30,7 +30,6 @@
 import 'bundle.dart';
 import 'cache.dart';
 import 'compile.dart';
-import 'convert.dart';
 import 'devfs.dart';
 import 'device.dart';
 import 'features.dart';
@@ -402,146 +401,10 @@
     return devFS.create();
   }
 
-<<<<<<< HEAD
-  Future<void> debugToggleWidgetProfile() async {
-    final List<FlutterView> views = await vmService.getFlutterViews();
-    for (final FlutterView view in views) {
-      final Map<String, Object> data = await vmService.debugToggleWidgetProfile(
-        isolateId: view.uiIsolate.id,
-      );
-      if (data['data'] == null) {
-        globals.printStatus('Starting profile. Press X to finish.');
-      } else {
-        globals.fs.file('profile_data.json').writeAsStringSync(json.encode(data['data']));
-        globals.printStatus('Wrote profile data to profile_data.json');
-      }
-    }
-  }
-
-  Future<void> debugDumpApp() async {
-    final List<FlutterView> views = await vmService.getFlutterViews();
-    for (final FlutterView view in views) {
-      final String data = await vmService.flutterDebugDumpApp(
-        isolateId: view.uiIsolate.id,
-      );
-      globals.printStatus(data);
-    }
-  }
-
-  Future<void> debugDumpRenderTree() async {
-    final List<FlutterView> views = await vmService.getFlutterViews();
-    for (final FlutterView view in views) {
-      final String data = await vmService.flutterDebugDumpRenderTree(
-        isolateId: view.uiIsolate.id,
-      );
-      globals.printStatus(data);
-    }
-  }
-
-  Future<void> debugDumpLayerTree() async {
-    final List<FlutterView> views = await vmService.getFlutterViews();
-    for (final FlutterView view in views) {
-      final String data = await vmService.flutterDebugDumpLayerTree(
-        isolateId: view.uiIsolate.id,
-      );
-      globals.printStatus(data);
-    }
-  }
-
-  Future<void> debugDumpSemanticsTreeInTraversalOrder() async {
-    final List<FlutterView> views = await vmService.getFlutterViews();
-    for (final FlutterView view in views) {
-      final String data = await vmService.flutterDebugDumpSemanticsTreeInTraversalOrder(
-        isolateId: view.uiIsolate.id,
-      );
-      globals.printStatus(data);
-    }
-  }
-
-  Future<void> debugDumpSemanticsTreeInInverseHitTestOrder() async {
-    final List<FlutterView> views = await vmService.getFlutterViews();
-    for (final FlutterView view in views) {
-      final String data = await vmService.flutterDebugDumpSemanticsTreeInInverseHitTestOrder(
-        isolateId: view.uiIsolate.id,
-      );
-      globals.printStatus(data);
-    }
-  }
-
-  Future<void> toggleDebugPaintSizeEnabled() async {
-    final List<FlutterView> views = await vmService.getFlutterViews();
-    for (final FlutterView view in views) {
-      await vmService.flutterToggleDebugPaintSizeEnabled(
-        isolateId: view.uiIsolate.id,
-      );
-    }
-  }
-
-  Future<void> toggleDebugCheckElevationsEnabled() async {
-    final List<FlutterView> views = await vmService.getFlutterViews();
-    for (final FlutterView view in views) {
-      await vmService.flutterToggleDebugCheckElevationsEnabled(
-        isolateId: view.uiIsolate.id,
-      );
-    }
-  }
-
-  Future<void> debugTogglePerformanceOverlayOverride() async {
-    final List<FlutterView> views = await vmService.getFlutterViews();
-    for (final FlutterView view in views) {
-      await vmService.flutterTogglePerformanceOverlayOverride(
-        isolateId: view.uiIsolate.id,
-      );
-    }
-  }
-
-  Future<void> toggleWidgetInspector() async {
-    final List<FlutterView> views = await vmService.getFlutterViews();
-    for (final FlutterView view in views) {
-      await vmService.flutterToggleWidgetInspector(
-        isolateId: view.uiIsolate.id,
-      );
-    }
-  }
-
-  Future<void> toggleInvertOversizedImages() async {
-    final List<FlutterView> views = await vmService.getFlutterViews();
-    for (final FlutterView view in views) {
-      await vmService.flutterToggleInvertOversizedImages(
-        isolateId: view.uiIsolate.id,
-      );
-    }
-  }
-
-  Future<void> toggleProfileWidgetBuilds() async {
-    final List<FlutterView> views = await vmService.getFlutterViews();
-    for (final FlutterView view in views) {
-      await vmService.flutterToggleProfileWidgetBuilds(
-        isolateId: view.uiIsolate.id,
-      );
-    }
-  }
-
-  Future<Brightness> toggleBrightness({ Brightness current }) async {
-    final List<FlutterView> views = await vmService.getFlutterViews();
-    Brightness next;
-    if (current == Brightness.light) {
-      next = Brightness.dark;
-    } else if (current == Brightness.dark) {
-      next = Brightness.light;
-    }
-
-    for (final FlutterView view in views) {
-      next = await vmService.flutterBrightnessOverride(
-        isolateId: view.uiIsolate.id,
-        brightness: next,
-      );
-=======
   Future<List<vm_service.IsolateRef>> _getCurrentIsolates() async {
     if (targetPlatform == TargetPlatform.web_javascript) {
       final vm_service.VM vm = await vmService.service.getVM();
       return vm.isolates;
->>>>>>> ce18d702
     }
     final List<FlutterView> views = await vmService.getFlutterViews();
     return <vm_service.IsolateRef>[
@@ -938,6 +801,20 @@
     return true;
   }
 
+  Future<bool> debugToggleWidgetProfile() async {
+    if (!supportsServiceProtocol || !isRunningDebug) {
+      return false;
+    }
+    for (final FlutterDevice device in flutterDevices) {
+      for (final vm_service.IsolateRef view in await device._getCurrentIsolates()) {
+        await device.vmService.debugToggleWidgetProfile(
+          isolateId: view.id,
+        );
+      }
+    }
+    return true;
+  }
+
   /// Toggle the performance overlay.
   ///
   /// This is not supported in web mode.
@@ -1295,30 +1172,7 @@
     bool enableDevTools = false,
   });
 
-<<<<<<< HEAD
-  bool get supportsRestart => false;
-
-  Future<OperationResult> restart({ bool fullRestart = false, bool pause = false, String reason }) {
-    final String mode = isRunningProfile ? 'profile' :
-        isRunningRelease ? 'release' : 'this';
-    throw '${fullRestart ? 'Restart' : 'Reload'} is not supported in $mode mode';
-  }
-
-  Future<bool> debugToggleWidgetProfile() async {
-    if (!isRunningDebug) {
-      return false;
-    }
-    for (final FlutterDevice device in flutterDevices) {
-      await device.debugToggleWidgetProfile();
-    }
-    return true;
-  }
-
-  BuildResult _lastBuild;
-  Environment _environment;
-=======
   @override
->>>>>>> ce18d702
   Future<void> runSourceGenerators() async {
     _environment ??= Environment(
       artifacts: globals.artifacts,
