--- conflicted
+++ resolved
@@ -7,13 +7,11 @@
 import 'package:json_rpc_2/error_code.dart' as rpc_error_code;
 import 'package:json_rpc_2/json_rpc_2.dart' as rpc;
 import 'package:meta/meta.dart';
-import 'package:watcher/watcher.dart';
 
 import 'base/common.dart';
 import 'base/context.dart';
 import 'base/file_system.dart';
 import 'base/logger.dart';
-import 'base/platform.dart';
 import 'base/terminal.dart';
 import 'base/utils.dart';
 import 'build_info.dart';
@@ -78,12 +76,7 @@
              saveCompilationTrace: saveCompilationTrace,
              stayResident: stayResident,
              ipv6: ipv6)  {
-<<<<<<< HEAD
     fileInvalidator = ProjectFileInvalidator(
-=======
-    _projectWatcher = ProjectWatcher(
-      projectRootPath,
->>>>>>> 55585c83
       packagesFilePath ?? fs.path.absolute(PackageMap.globalPackagesPath),
     );
   }
@@ -93,11 +86,7 @@
   final bool hostIsIde;
   bool _didAttach = false;
   final String dillOutputPath;
-<<<<<<< HEAD
   ProjectFileInvalidator fileInvalidator;
-=======
-  ProjectWatcher _projectWatcher;
->>>>>>> 55585c83
 
   final Map<String, List<int>> benchmarkData = <String, List<int>>{};
   // The initial launch is from a snapshot.
@@ -190,13 +179,8 @@
       printError('Error initializing DevFS: $error');
       return 3;
     }
-<<<<<<< HEAD
     // Initialize file invalidator.
     fileInvalidator.findInvalidated();
-=======
-    // Wait for filesystem watchers to be ready.
-    await _projectWatcher.onReady;
->>>>>>> 55585c83
     final Stopwatch initialUpdateDevFSsTimer = Stopwatch()..start();
     final UpdateFSReport devfsResult = await _updateDevFS(fullRestart: true);
     _addBenchmarkData(
@@ -335,13 +319,7 @@
       if (result != 0)
         return UpdateFSReport(success: false);
     }
-<<<<<<< HEAD
     final List<String> invalidatedFiles = fileInvalidator.findInvalidated();
-=======
-
-    final List<String> invalidatedFiles = _projectWatcher.invalidatedFiles.toList();
-    _projectWatcher.invalidatedFiles.clear();
->>>>>>> 55585c83
     final UpdateFSReport results = UpdateFSReport(success: true);
     for (FlutterDevice device in flutterDevices) {
       results.incorporateResults(await device.updateDevFS(
@@ -938,56 +916,14 @@
     await _cleanupDevFS();
     await stopEchoingDeviceLog();
   }
-<<<<<<< HEAD
 }
 
 class ProjectFileInvalidator {
   ProjectFileInvalidator(String packagesPath) : _packageMap = PackageMap(packagesPath).map;
-=======
-
-  @override
-  void dispose() {
-    _projectWatcher.dispose();
-  }
-}
-
-/// Watches non pubspec dependencies from the .packages file for changes.
-///
-/// To release directory watchers call [dispose].
-class ProjectWatcher {
-  ProjectWatcher(String projectDirectory, String packagesPath) {
-    final String projectPath = projectDirectory ?? fs.currentDirectory.path;
-    if (!fs.directory(projectPath).existsSync() || !fs.file(packagesPath).existsSync()) {
-      return;
-    }
-    final List<Future<void>> _watchersReady = <Future<void>>[];
-    final Map<String, Uri> packageMap = PackageMap(packagesPath).map;
-    for (String dependency in packageMap.keys) {
-      final String scriptPath = packageMap[dependency].path;
-      final String scriptUri = platform.isWindows && scriptPath.startsWith('/') ? scriptPath.substring(1) : scriptPath;
-      if (scriptUri.contains(pubCachePath)) {
-        continue;
-      }
-      if (!fs.directory(scriptUri).existsSync()) {
-        printError('$dependency: $scriptUri could not be found.');
-        continue;
-      }
-      final Watcher watcher = DirectoryWatcher(scriptUri);
-      _watchers.add(watcher.events.listen(_onWatchEvent));
-      _watchersReady.add(watcher.ready);
-    }
-    _onReady = Future.wait(_watchersReady);
-  }
-
-  /// Called when all listeners have finished initializing.
-  Future<void> get onReady => _onReady;
-  Future<void> _onReady;
->>>>>>> 55585c83
 
   // Used to avoid watching pubspec directories. This will not change even with pub upgrade,
   // because that actually switches the directory and requires a corresponding
   // update to .packages
-<<<<<<< HEAD
   static const String _pubCachePath = '.pub-cache';
 
   final Map<String, Uri> _packageMap;
@@ -1017,29 +953,6 @@
         }
         _updateTime[entity.path] =updatedAt;
       }
-=======
-  static const String pubCachePath = '.pub-cache';
-
-  final Set<String> invalidatedFiles = <String>{};
-  final List<StreamSubscription<WatchEvent>> _watchers = <StreamSubscription<WatchEvent>>[];
-
-  void _onWatchEvent(WatchEvent watchEvent) {
-    if (watchEvent.type == ChangeType.REMOVE || !watchEvent.path.endsWith('dart')) {
-      return;
-    }
-    // Invalidated files expects a file uri.
-    if (platform.isWindows) {
-      final String fileUri = 'file:///' + watchEvent.path.replaceAll(r'\', r'/');
-      invalidatedFiles.add(fileUri);
-    } else {
-      invalidatedFiles.add(watchEvent.path);
-    }
-  }
-
-  void dispose() {
-    for (StreamSubscription<WatchEvent> subscription in _watchers) {
-      subscription.cancel();
->>>>>>> 55585c83
     }
   }
 }