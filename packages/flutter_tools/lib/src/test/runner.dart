// Copyright 2017 The Chromium Authors. All rights reserved.
// Use of this source code is governed by a BSD-style license that can be
// found in the LICENSE file.

import 'dart:async';

import 'package:meta/meta.dart';

import '../artifacts.dart';
import '../base/common.dart';
import '../base/file_system.dart';
import '../base/io.dart';
import '../base/process_manager.dart';
import '../base/terminal.dart';
import '../dart/package_map.dart';
import '../globals.dart';
import '../project.dart';
import '../web/compile.dart';
import 'watcher.dart';

/// Runs tests using package:test and the Flutter engine.
Future<int> runTests(
  List<String> testFiles, {
  Directory workDir,
  List<String> names = const <String>[],
  List<String> plainNames = const <String>[],
  bool enableObservatory = false,
  bool startPaused = false,
  bool disableServiceAuthCodes = false,
  bool ipv6 = false,
  bool machine = false,
  String precompiledDillPath,
  Map<String, String> precompiledDillFiles,
  bool trackWidgetCreation = false,
  bool updateGoldens = false,
  TestWatcher watcher,
  @required int concurrency,
  bool buildTestAssets = false,
  FlutterProject flutterProject,
  String icudtlPath,
  Directory coverageDirectory,
  bool web = false,
}) async {
  // Compute the command-line arguments for package:test.
  final List<String> testArgs = <String>[
    if (!terminal.supportsColor)
      '--no-color',
    if (machine)
      ...<String>['-r', 'json']
    else
      ...<String>['-r', 'compact'],
    '--concurrency=$concurrency',
    for (String name in names)
      ...<String>['--name', name],
    for (String plainName in plainNames)
      ...<String>['--plain-name', plainName],
  ];
  if (web) {
    final String tempBuildDir = fs.systemTempDirectory
      .createTempSync('_flutter_test')
      .absolute
      .uri
      .toFilePath();
    final bool result = await webCompilationProxy.initialize(
      projectDirectory: flutterProject.directory,
      testOutputDir: tempBuildDir,
      projectName: flutterProject.manifest.appName,
      initializePlatform: true,
    );
    if (!result) {
      throwToolExit('Failed to compile tests');
    }
    testArgs
      ..add('--platform=chrome')
      ..add('--precompiled=$tempBuildDir')
      ..add('--')
      ..addAll(testFiles);
<<<<<<< HEAD
=======
    hack.registerPlatformPlugin(
      <Runtime>[Runtime.chrome],
      () {
        return FlutterWebPlatform.start(flutterProject.directory.path);
      },
    );
    await test.main(testArgs);
>>>>>>> 61c6c292
    return exitCode;
  }

  testArgs
    ..add('--')
    ..addAll(testFiles);

  // Configure package:test to use the Flutter engine for child processes.
  final String shellPath = artifacts.getArtifactPath(Artifact.flutterTester);
  if (!processManager.canRun(shellPath)) {
    throwToolExit('Cannot find Flutter shell at $shellPath');
  }

  final InternetAddressType serverType =
      ipv6 ? InternetAddressType.IPv6 : InternetAddressType.IPv4;

  // Make the global packages path absolute.
  // (Makes sure it still works after we change the current directory.)
  PackageMap.globalPackagesPath =
      fs.path.normalize(fs.path.absolute(PackageMap.globalPackagesPath));

  // Call package:test's main method in the appropriate directory.
  final Directory saved = fs.currentDirectory;
  try {
    if (workDir != null) {
      printTrace('switching to directory $workDir to run tests');
      fs.currentDirectory = workDir;
    }

    printTrace('running test package with arguments: $testArgs');

    // test.main() sets dart:io's exitCode global.
    printTrace('test package returned with exit code $exitCode');

    return exitCode;
  } finally {
    fs.currentDirectory = saved;
  }
}<|MERGE_RESOLUTION|>--- conflicted
+++ resolved
@@ -75,16 +75,6 @@
       ..add('--precompiled=$tempBuildDir')
       ..add('--')
       ..addAll(testFiles);
-<<<<<<< HEAD
-=======
-    hack.registerPlatformPlugin(
-      <Runtime>[Runtime.chrome],
-      () {
-        return FlutterWebPlatform.start(flutterProject.directory.path);
-      },
-    );
-    await test.main(testArgs);
->>>>>>> 61c6c292
     return exitCode;
   }
 
