--- conflicted
+++ resolved
@@ -101,32 +101,16 @@
         ...<String>['--headless', '--disable-gpu', '--no-sandbox'],
       url,
     ];
-<<<<<<< HEAD
-    final Process process = await processManager.start(args);
-    process.stdout
-      .transform(utf8.decoder)
-      .transform(const LineSplitter())
-      .listen(printTrace);
-=======
 
     final Process process = await processManager.start(args, runInShell: true);
->>>>>>> 1157e674
 
     // Wait until the DevTools are listening before trying to connect.
     await process.stderr
         .transform(utf8.decoder)
         .transform(const LineSplitter())
-<<<<<<< HEAD
-        .map((String line) {
-          printTrace(line);
-          return line;
-        })
-        .firstWhere((String line) => line.startsWith('DevTools listening'))
-=======
         .firstWhere((String line) => line.startsWith('DevTools listening'), orElse: () {
           return 'Failed to spawn stderr';
         })
->>>>>>> 1157e674
         .timeout(const Duration(seconds: 60), onTimeout: () {
           throwToolExit('Unable to connect to Chrome DevTools.');
           return null;
