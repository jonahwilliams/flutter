// Copyright 2014 The Flutter Authors. All rights reserved.
// Use of this source code is governed by a BSD-style license that can be
// found in the LICENSE file.

import 'package:file/memory.dart';
import 'package:mockito/mockito.dart';
import 'package:platform/platform.dart';

import 'package:flutter_tools/src/application_package.dart';
import 'package:flutter_tools/src/base/logger.dart';
import 'package:flutter_tools/src/build_info.dart';
import 'package:flutter_tools/src/device.dart';
import 'package:flutter_tools/src/ios/devices.dart';
import 'package:flutter_tools/src/ios/ios_deploy.dart';
<<<<<<< HEAD
=======
import 'package:flutter_tools/src/ios/ios_workflow.dart';
import 'package:flutter_tools/src/macos/xcode.dart';
import 'package:flutter_tools/src/mdns_discovery.dart';
import 'package:flutter_tools/src/project.dart';
import 'package:flutter_tools/src/reporting/reporting.dart';
import 'package:flutter_tools/src/globals.dart' as globals;

import 'package:meta/meta.dart';
import 'package:mockito/mockito.dart';
import 'package:platform/platform.dart';
import 'package:process/process.dart';
import 'package:quiver/testing/async.dart';
>>>>>>> a3c6e4a0

import '../../src/common.dart';
import '../../src/context.dart';

void main() {
<<<<<<< HEAD
  testWithoutContext('IOSDevice can be created only on macOS', () {
    expect(setUpIOSDevice(), returnsNormally);
    expect(() => setUpIOSDevice(platform: FakePlatform(operatingSystem: 'linux')),
      throwsAssertionError);
    expect(() => setUpIOSDevice(platform: FakePlatform(operatingSystem: 'windows')),
      throwsAssertionError);
  });

  testWithoutContext('IOSDevice parses major version', () {
    expect(setUpIOSDevice(sdkVersion: '1.0.0').majorSdkVersion, 1);
    expect(setUpIOSDevice(sdkVersion: '13.1.0').majorSdkVersion, 13);
    expect(setUpIOSDevice(sdkVersion: '10.0.0').majorSdkVersion, 10);
    expect(setUpIOSDevice(sdkVersion: '0').majorSdkVersion, 0);
    expect(setUpIOSDevice(sdkVersion: 'bogus').majorSdkVersion, 0);
  });

  testWithoutContext('IOSDevice.dispose kills all log readers & port forwarders', () async {
    final IOSDevice iosDevice = setUpIOSDevice();
    final IOSApp iosApp = PrebuiltIOSApp(projectBundleId: 'app');
    final MockDevicePortForwarder portForwarderA = MockDevicePortForwarder();
    final MockDeviceLogReader logReaderA = MockDeviceLogReader();
    final MockDeviceLogReader logReaderB = MockDeviceLogReader();

    iosDevice.setLogReader(iosApp, logReaderA);
    iosDevice.setLogReader(iosApp, logReaderB);
    iosDevice.portForwarder = portForwarderA;

    await iosDevice.dispose();

    verify(logReaderA.dispose()).called(1);
    verify(logReaderB.dispose()).called(1);
    verify(portForwarderA.dispose()).called(1);
=======
  final FakePlatform macPlatform = FakePlatform.fromPlatform(const LocalPlatform());
  macPlatform.operatingSystem = 'macos';
  final FakePlatform linuxPlatform = FakePlatform.fromPlatform(const LocalPlatform());
  linuxPlatform.operatingSystem = 'linux';
  final FakePlatform windowsPlatform = FakePlatform.fromPlatform(const LocalPlatform());
  windowsPlatform.operatingSystem = 'windows';

  group('IOSDevice', () {
    final List<Platform> unsupportedPlatforms = <Platform>[linuxPlatform, windowsPlatform];
    Artifacts mockArtifacts;
    MockCache mockCache;
    Logger logger;
    IOSDeploy iosDeploy;
    FileSystem mockFileSystem;

    setUp(() {
      mockArtifacts = MockArtifacts();
      mockCache = MockCache();
      const MapEntry<String, String> dyLdLibEntry = MapEntry<String, String>('DYLD_LIBRARY_PATH', '/path/to/libs');
      when(mockCache.dyLdLibEntry).thenReturn(dyLdLibEntry);
      mockFileSystem = MockFileSystem();
      logger = BufferLogger.test();
      iosDeploy = IOSDeploy(
        artifacts: mockArtifacts,
        cache: mockCache,
        logger: logger,
        platform: macPlatform,
        processManager: FakeProcessManager.any(),
      );
    });

    testWithoutContext('successfully instantiates on Mac OS', () {
      IOSDevice(
        'device-123',
        artifacts: mockArtifacts,
        fileSystem: mockFileSystem,
        logger: logger,
        platform: macPlatform,
        iosDeploy: iosDeploy,
        name: 'iPhone 1',
        sdkVersion: '13.3',
        cpuArchitecture: DarwinArch.arm64
      );
    });

    testWithoutContext('parses major version', () {
      expect(IOSDevice(
        'device-123',
        artifacts: mockArtifacts,
        fileSystem: mockFileSystem,
        logger: logger,
        platform: macPlatform,
        iosDeploy: iosDeploy,
        name: 'iPhone 1',
        cpuArchitecture: DarwinArch.arm64,
        sdkVersion: '1.0.0'
      ).majorSdkVersion, 1);
      expect(IOSDevice(
        'device-123',
        artifacts: mockArtifacts,
        fileSystem: mockFileSystem,
        logger: logger,
        platform: macPlatform,
        iosDeploy: iosDeploy,
        name: 'iPhone 1',
        cpuArchitecture: DarwinArch.arm64,
        sdkVersion: '13.1.1'
      ).majorSdkVersion, 13);
      expect(IOSDevice(
        'device-123',
        artifacts: mockArtifacts,
        fileSystem: mockFileSystem,
        logger: logger,
        platform: macPlatform,
        iosDeploy: iosDeploy,
        name: 'iPhone 1',
        cpuArchitecture: DarwinArch.arm64,
        sdkVersion: '10'
      ).majorSdkVersion, 10);
      expect(IOSDevice(
        'device-123',
        artifacts: mockArtifacts,
        fileSystem: mockFileSystem,
        logger: logger,
        platform: macPlatform,
        iosDeploy: iosDeploy,
        name: 'iPhone 1',
        cpuArchitecture: DarwinArch.arm64,
        sdkVersion: '0'
      ).majorSdkVersion, 0);
      expect(IOSDevice(
        'device-123',
        artifacts: mockArtifacts,
        fileSystem: mockFileSystem,
        logger: logger,
        platform: macPlatform,
        iosDeploy: iosDeploy,
        name: 'iPhone 1',
        cpuArchitecture: DarwinArch.arm64,
        sdkVersion: 'bogus'
      ).majorSdkVersion, 0);
    });

    for (final Platform platform in unsupportedPlatforms) {
      testWithoutContext('throws UnsupportedError exception if instantiated on ${platform.operatingSystem}', () {
        expect(
          () {
            IOSDevice(
              'device-123',
              artifacts: mockArtifacts,
              fileSystem: mockFileSystem,
              logger: logger,
              platform: platform,
              iosDeploy: iosDeploy,
              name: 'iPhone 1',
              sdkVersion: '13.3',
              cpuArchitecture: DarwinArch.arm64,
            );
          },
          throwsAssertionError,
        );
      });
    }

    group('ios-deploy wrappers', () {
      const String appId = '789';
      const String deviceId = 'device-123';
      IOSDevice device;
      IOSDeploy iosDeploy;
      FakeProcessManager fakeProcessManager;
      const String iosDeployPath = '/path/to/ios-deploy';

      setUp(() {
        when(mockArtifacts.getArtifactPath(Artifact.iosDeploy, platform: TargetPlatform.ios))
          .thenReturn(iosDeployPath);
      });

      testWithoutContext('isAppInstalled() catches ProcessException from ios-deploy', () async {
        final MockIOSApp mockApp = MockIOSApp();
        when(mockApp.id).thenReturn(appId);
        fakeProcessManager = FakeProcessManager.list(<FakeCommand>[
          FakeCommand(
            command: const <String>[
              iosDeployPath,
              '--id',
              deviceId,
              '--exists',
              '--bundle_id',
              appId,
            ],
            onRun: () => throw const ProcessException('ios-deploy', <String>[]),
          )
        ]);
        iosDeploy = IOSDeploy(
          artifacts: mockArtifacts,
          cache: mockCache,
          logger: logger,
          platform: macPlatform,
          processManager: fakeProcessManager,
        );
        device = IOSDevice(
          deviceId,
          artifacts: mockArtifacts,
          fileSystem: mockFileSystem,
          logger: logger,
          platform: macPlatform,
          iosDeploy: iosDeploy,
          name: 'iPhone 1',
          sdkVersion: '13.3',
          cpuArchitecture: DarwinArch.arm64,
        );

        final bool result = await device.isAppInstalled(mockApp);
        expect(result, false);
      });

      testWithoutContext('installApp() catches ProcessException from ios-deploy', () async {
        const String bundlePath = '/path/to/bundle';
        final MockIOSApp mockApp = MockIOSApp();
        when(mockApp.id).thenReturn(appId);
        when(mockApp.deviceBundlePath).thenReturn(bundlePath);
        final MockDirectory mockDirectory = MockDirectory();
        when(mockFileSystem.directory(bundlePath)).thenReturn(mockDirectory);
        when(mockDirectory.existsSync()).thenReturn(true);
        when(mockDirectory.path).thenReturn(bundlePath);
        fakeProcessManager = FakeProcessManager.list(<FakeCommand>[
          FakeCommand(
            command: const <String>[
              iosDeployPath,
              '--id',
              deviceId,
              '--bundle',
              bundlePath,
              '--no-wifi',
            ],
            onRun: () => throw const ProcessException('ios-deploy', <String>[]),
          )
        ]);
        iosDeploy = IOSDeploy(
          artifacts: mockArtifacts,
          cache: mockCache,
          logger: logger,
          platform: macPlatform,
          processManager: fakeProcessManager,
        );
        device = IOSDevice(
          deviceId,
          artifacts: mockArtifacts,
          fileSystem: mockFileSystem,
          logger: logger,
          platform: macPlatform,
          iosDeploy: iosDeploy,
          name: 'iPhone 1',
          sdkVersion: '13.3',
          cpuArchitecture: DarwinArch.arm64,
        );

        final bool result = await device.installApp(mockApp);
        expect(result, false);
      });

      testWithoutContext('uninstallApp() catches ProcessException from ios-deploy', () async {
        final MockIOSApp mockApp = MockIOSApp();
        when(mockApp.id).thenReturn(appId);
        fakeProcessManager = FakeProcessManager.list(<FakeCommand>[
          FakeCommand(
            command: const <String>[
              iosDeployPath,
              '--id',
              deviceId,
              '--uninstall_only',
              '--bundle_id',
              appId,
            ],
            onRun: () => throw const ProcessException('ios-deploy', <String>[]),
          )
        ]);
        iosDeploy = IOSDeploy(
          artifacts: mockArtifacts,
          cache: mockCache,
          logger: logger,
          platform: macPlatform,
          processManager: fakeProcessManager,
        );
        device = IOSDevice(
          deviceId,
          artifacts: mockArtifacts,
          fileSystem: mockFileSystem,
          logger: logger,
          platform: macPlatform,
          iosDeploy: iosDeploy,
          name: 'iPhone 1',
          sdkVersion: '13.3',
          cpuArchitecture: DarwinArch.arm64,
        );

        final bool result = await device.uninstallApp(mockApp);
        expect(result, false);
      });
    });

    group('.dispose()', () {
      IOSDevice device;
      MockIOSApp appPackage1;
      MockIOSApp appPackage2;
      IOSDeviceLogReader logReader1;
      IOSDeviceLogReader logReader2;
      MockProcess mockProcess1;
      MockProcess mockProcess2;
      MockProcess mockProcess3;
      IOSDevicePortForwarder portForwarder;
      ForwardedPort forwardedPort;
      Artifacts mockArtifacts;
      MockCache mockCache;
      Logger logger;
      IOSDeploy iosDeploy;
      FileSystem mockFileSystem;

      IOSDevicePortForwarder createPortForwarder(
          ForwardedPort forwardedPort,
          IOSDevice device) {
        final IOSDevicePortForwarder portForwarder = IOSDevicePortForwarder(
          dyLdLibEntry: mockCache.dyLdLibEntry,
          id: device.id,
          iproxyPath: mockArtifacts.getArtifactPath(Artifact.iproxy, platform: TargetPlatform.ios),
          logger: logger,
          processManager: FakeProcessManager.any(),
        );
        portForwarder.addForwardedPorts(<ForwardedPort>[forwardedPort]);
        return portForwarder;
      }

      IOSDeviceLogReader createLogReader(
          IOSDevice device,
          IOSApp appPackage,
          Process process) {
        final IOSDeviceLogReader logReader = IOSDeviceLogReader(device, appPackage);
        logReader.idevicesyslogProcess = process;
        return logReader;
      }

      setUp(() {
        appPackage1 = MockIOSApp();
        appPackage2 = MockIOSApp();
        when(appPackage1.name).thenReturn('flutterApp1');
        when(appPackage2.name).thenReturn('flutterApp2');
        mockProcess1 = MockProcess();
        mockProcess2 = MockProcess();
        mockProcess3 = MockProcess();
        forwardedPort = ForwardedPort.withContext(123, 456, mockProcess3);
        mockArtifacts = MockArtifacts();
        mockCache = MockCache();
        mockFileSystem = MockFileSystem();
        iosDeploy = IOSDeploy(
          artifacts: mockArtifacts,
          cache: mockCache,
          logger: logger,
          platform: macPlatform,
          processManager: FakeProcessManager.any(),
        );
      });

      testWithoutContext('kills all log readers & port forwarders', () async {
        device = IOSDevice(
          '123',
          artifacts: mockArtifacts,
          fileSystem: mockFileSystem,
          logger: logger,
          platform: macPlatform,
          iosDeploy: iosDeploy,
          name: 'iPhone 1',
          sdkVersion: '13.3',
          cpuArchitecture: DarwinArch.arm64,
        );
        logReader1 = createLogReader(device, appPackage1, mockProcess1);
        logReader2 = createLogReader(device, appPackage2, mockProcess2);
        portForwarder = createPortForwarder(forwardedPort, device);
        device.setLogReader(appPackage1, logReader1);
        device.setLogReader(appPackage2, logReader2);
        device.portForwarder = portForwarder;

        await device.dispose();

        verify(mockProcess1.kill());
        verify(mockProcess2.kill());
        verify(mockProcess3.kill());
      });
    });

    group('startApp', () {
      MockIOSApp mockApp;
      MockArtifacts mockArtifacts;
      MockCache mockCache;
      MockFileSystem mockFileSystem;
      MockPlatform mockPlatform;
      MockProcessManager mockProcessManager;
      MockDeviceLogReader mockLogReader;
      MockMDnsObservatoryDiscovery mockMDnsObservatoryDiscovery;
      MockPortForwarder mockPortForwarder;
      MockIMobileDevice mockIMobileDevice;
      MockIOSDeploy mockIosDeploy;
      MockUsage mockUsage;

      Directory tempDir;
      Directory projectDir;

      const int devicePort = 499;
      const int hostPort = 42;
      const String installerPath = '/path/to/ideviceinstaller';
      const String iosDeployPath = '/path/to/iosdeploy';
      const String iproxyPath = '/path/to/iproxy';
      const MapEntry<String, String> libraryEntry = MapEntry<String, String>(
          'DYLD_LIBRARY_PATH',
          '/path/to/libraries',
      );
      final Map<String, String> env = Map<String, String>.fromEntries(
          <MapEntry<String, String>>[libraryEntry]
      );

      setUp(() {
        Cache.disableLocking();

        mockApp = MockIOSApp();
        mockArtifacts = MockArtifacts();
        mockCache = MockCache();
        when(mockCache.dyLdLibEntry).thenReturn(libraryEntry);
        mockFileSystem = MockFileSystem();
        mockPlatform = MockPlatform();
        when(mockPlatform.isMacOS).thenReturn(true);
        mockMDnsObservatoryDiscovery = MockMDnsObservatoryDiscovery();
        mockProcessManager = MockProcessManager();
        mockLogReader = MockDeviceLogReader();
        mockPortForwarder = MockPortForwarder();
        mockIMobileDevice = MockIMobileDevice();
        mockIosDeploy = MockIOSDeploy();
        mockUsage = MockUsage();

        tempDir = globals.fs.systemTempDirectory.createTempSync('flutter_tools_create_test.');
        projectDir = tempDir.childDirectory('flutter_project');

        when(
            mockArtifacts.getArtifactPath(
                Artifact.ideviceinstaller,
                platform: anyNamed('platform'),
            ),
        ).thenReturn(installerPath);

        when(
            mockArtifacts.getArtifactPath(
                Artifact.iosDeploy,
                platform: anyNamed('platform'),
            ),
        ).thenReturn(iosDeployPath);

        when(
            mockArtifacts.getArtifactPath(
                Artifact.iproxy,
                platform: anyNamed('platform'),
            ),
        ).thenReturn(iproxyPath);

        when(mockPortForwarder.forward(devicePort, hostPort: anyNamed('hostPort')))
          .thenAnswer((_) async => hostPort);
        when(mockPortForwarder.forwardedPorts)
          .thenReturn(<ForwardedPort>[ForwardedPort(hostPort, devicePort)]);
        when(mockPortForwarder.unforward(any))
          .thenAnswer((_) async => null);

        final MemoryFileSystem memoryFileSystem = MemoryFileSystem();
        when(mockFileSystem.currentDirectory)
          .thenReturn(memoryFileSystem.currentDirectory);

        const String bundlePath = '/path/to/bundle';
        final List<String> installArgs = <String>[installerPath, '-i', bundlePath];
        when(mockApp.deviceBundlePath).thenReturn(bundlePath);
        final MockDirectory directory = MockDirectory();
        when(mockFileSystem.directory(bundlePath)).thenReturn(directory);
        when(directory.existsSync()).thenReturn(true);
        when(mockProcessManager.run(
          installArgs,
          workingDirectory: anyNamed('workingDirectory'),
          environment: env,
        )).thenAnswer(
          (_) => Future<ProcessResult>.value(ProcessResult(1, 0, '', ''))
        );
      });

      tearDown(() {
        mockLogReader.dispose();
        tryToDelete(tempDir);

        Cache.enableLocking();
      });

      testWithoutContext('disposing device disposes the portForwarder', () async {
        final IOSDevice device = IOSDevice(
          '123',
          artifacts: mockArtifacts,
          fileSystem: mockFileSystem,
          platform: macPlatform,
          iosDeploy: iosDeploy,
          logger: logger,
          name: 'iPhone 1',
          sdkVersion: '13.3',
          cpuArchitecture: DarwinArch.arm64,
        );
        device.portForwarder = mockPortForwarder;
        device.setLogReader(mockApp, mockLogReader);
        await device.dispose();
        verify(mockPortForwarder.dispose()).called(1);
      });

      testUsingContext('succeeds in debug mode via mDNS', () async {
        final IOSDevice device = IOSDevice(
          '123',
          name: 'iPhone 1',
          sdkVersion: '13.3',
          artifacts: mockArtifacts,
          fileSystem: mockFileSystem,
          logger: logger,
          platform: macPlatform,
          iosDeploy: mockIosDeploy,
          cpuArchitecture: DarwinArch.arm64,
        );
        when(mockIosDeploy.installApp(
          deviceId: device.id,
          bundlePath: anyNamed('bundlePath'),
          launchArguments: <String>[],
        )).thenAnswer((Invocation invocation) => Future<int>.value(0));
        when(mockIosDeploy.runApp(
          deviceId: device.id,
          bundlePath: anyNamed('bundlePath'),
          launchArguments: anyNamed('launchArguments'),
        )).thenAnswer((Invocation invocation) => Future<int>.value(0));
        device.portForwarder = mockPortForwarder;
        device.setLogReader(mockApp, mockLogReader);
        final Uri uri = Uri(
          scheme: 'http',
          host: '127.0.0.1',
          port: 1234,
          path: 'observatory',
        );
        when(mockMDnsObservatoryDiscovery.getObservatoryUri(any, any, usesIpv6: anyNamed('usesIpv6')))
          .thenAnswer((Invocation invocation) => Future<Uri>.value(uri));

        final LaunchResult launchResult = await device.startApp(mockApp,
          prebuiltApplication: true,
          debuggingOptions: DebuggingOptions.enabled(const BuildInfo(BuildMode.debug, null, treeShakeIcons: false)),
          platformArgs: <String, dynamic>{},
        );
        verify(mockUsage.sendEvent('ios-handshake', 'mdns-success')).called(1);
        expect(launchResult.started, isTrue);
        expect(launchResult.hasObservatory, isTrue);
        expect(await device.stopApp(mockApp), isFalse);
      }, overrides: <Type, Generator>{
        MDnsObservatoryDiscovery: () => mockMDnsObservatoryDiscovery,
        Usage: () => mockUsage,
      });

      testUsingContext('succeeds in debug mode when mDNS fails by falling back to manual protocol discovery', () async {
        final IOSDevice device = IOSDevice(
          '123',
          artifacts: mockArtifacts,
          fileSystem: mockFileSystem,
          logger: logger,
          platform: macPlatform,
          iosDeploy: mockIosDeploy,
          name: 'iPhone 1',
          sdkVersion: '13.3',
          cpuArchitecture: DarwinArch.arm64,
        );
        when(
          mockIosDeploy.installApp(deviceId: device.id, bundlePath: anyNamed('bundlePath'), launchArguments: <String>[])
        ).thenAnswer((Invocation invocation) => Future<int>.value(0));
        when(mockIosDeploy.runApp(
          deviceId: device.id,
          bundlePath: anyNamed('bundlePath'),
          launchArguments: anyNamed('launchArguments'),
        )).thenAnswer((Invocation invocation) => Future<int>.value(0));
        device.portForwarder = mockPortForwarder;
        device.setLogReader(mockApp, mockLogReader);
        // Now that the reader is used, start writing messages to it.
        Timer.run(() {
          mockLogReader.addLine('Foo');
          mockLogReader.addLine('Observatory listening on http://127.0.0.1:$devicePort');
        });
        when(mockMDnsObservatoryDiscovery.getObservatoryUri(any, any, usesIpv6: anyNamed('usesIpv6')))
          .thenAnswer((Invocation invocation) => Future<Uri>.value(null));

        final LaunchResult launchResult = await device.startApp(mockApp,
          prebuiltApplication: true,
          debuggingOptions: DebuggingOptions.enabled(const BuildInfo(BuildMode.debug, null, treeShakeIcons: false)),
          platformArgs: <String, dynamic>{},
        );
        expect(launchResult.started, isTrue);
        expect(launchResult.hasObservatory, isTrue);
        verify(mockUsage.sendEvent('ios-handshake', 'mdns-failure')).called(1);
        verify(mockUsage.sendEvent('ios-handshake', 'fallback-success')).called(1);
        expect(await device.stopApp(mockApp), isFalse);
      }, overrides: <Type, Generator>{
        FileSystem: () => mockFileSystem,
        MDnsObservatoryDiscovery: () => mockMDnsObservatoryDiscovery,
        ProcessManager: () => mockProcessManager,
        Usage: () => mockUsage,
      });

      testUsingContext('fails in debug mode when mDNS fails and when Observatory URI is malformed', () async {
        final IOSDevice device = IOSDevice(
          '123',
          artifacts: mockArtifacts,
          fileSystem: mockFileSystem,
          logger: logger,
          platform: macPlatform,
          iosDeploy: mockIosDeploy,
          name: 'iPhone 1',
          sdkVersion: '13.3',
          cpuArchitecture: DarwinArch.arm64,
        );
        when(mockIosDeploy.installApp(
          deviceId: device.id,
          bundlePath: anyNamed('bundlePath'),
          launchArguments: <String>[],
        )).thenAnswer((Invocation invocation) => Future<int>.value(0));
        when(mockIosDeploy.runApp(
          deviceId: device.id,
          bundlePath: anyNamed('bundlePath'),
          launchArguments: anyNamed('launchArguments'),
        )).thenAnswer((Invocation invocation) => Future<int>.value(0));
        device.portForwarder = mockPortForwarder;
        device.setLogReader(mockApp, mockLogReader);

        // Now that the reader is used, start writing messages to it.
        Timer.run(() {
          mockLogReader.addLine('Foo');
          mockLogReader.addLine('Observatory listening on http:/:/127.0.0.1:$devicePort');
        });
        when(mockMDnsObservatoryDiscovery.getObservatoryUri(any, any, usesIpv6: anyNamed('usesIpv6')))
          .thenAnswer((Invocation invocation) => Future<Uri>.value(null));

        final LaunchResult launchResult = await device.startApp(mockApp,
            prebuiltApplication: true,
            debuggingOptions: DebuggingOptions.enabled(const BuildInfo(BuildMode.debug, null, treeShakeIcons: false)),
            platformArgs: <String, dynamic>{},
        );
        expect(launchResult.started, isFalse);
        expect(launchResult.hasObservatory, isFalse);
        verify(mockUsage.sendEvent(
          'ios-handshake',
          'failure-other',
          label: anyNamed('label'),
          value: anyNamed('value'),
        )).called(1);
        verify(mockUsage.sendEvent('ios-handshake', 'mdns-failure')).called(1);
        verify(mockUsage.sendEvent('ios-handshake', 'fallback-failure')).called(1);
      }, overrides: <Type, Generator>{
        FileSystem: () => mockFileSystem,
        MDnsObservatoryDiscovery: () => mockMDnsObservatoryDiscovery,
        ProcessManager: () => mockProcessManager,
        Usage: () => mockUsage,
      });

      testUsingContext('succeeds in release mode', () async {
        final IOSDevice device = IOSDevice(
          '123',
          name: 'iPhone 1',
          fileSystem: mockFileSystem,
          sdkVersion: '13.3',
          cpuArchitecture: DarwinArch.arm64,
          logger: logger,
          platform: mockPlatform,
          artifacts: mockArtifacts,
          iosDeploy: mockIosDeploy,
        );
        when(mockIosDeploy.installApp(
          deviceId: device.id,
          bundlePath: anyNamed('bundlePath'),
          launchArguments: <String>[],
        )).thenAnswer((Invocation invocation) => Future<int>.value(0));
        when(mockIosDeploy.runApp(
          deviceId: device.id,
          bundlePath: anyNamed('bundlePath'),
          launchArguments: anyNamed('launchArguments'),
        )).thenAnswer((Invocation invocation) => Future<int>.value(0));
        final LaunchResult launchResult = await device.startApp(mockApp,
          prebuiltApplication: true,
          debuggingOptions: DebuggingOptions.disabled(const BuildInfo(BuildMode.release, null, treeShakeIcons: false)),
          platformArgs: <String, dynamic>{},
        );
        verify(mockIosDeploy.installApp(
          deviceId: device.id,
          bundlePath: anyNamed('bundlePath'),
          launchArguments: <String>[],
        ));
        verify(mockIosDeploy.runApp(
          deviceId: device.id,
          bundlePath: anyNamed('bundlePath'),
          launchArguments: anyNamed('launchArguments'),
        ));
        expect(launchResult.started, isTrue);
        expect(launchResult.hasObservatory, isFalse);
        expect(await device.stopApp(mockApp), isFalse);
      });

      testUsingContext('trace whitelist flags', () async {
        final IOSDevice device = IOSDevice(
          '123',
          name: 'iPhone 1',
          fileSystem: mockFileSystem,
          sdkVersion: '13.3',
          cpuArchitecture: DarwinArch.arm64,
          logger: logger,
          platform: mockPlatform,
          artifacts: mockArtifacts,
          iosDeploy: mockIosDeploy,
        );
        when(mockIosDeploy.installApp(
          deviceId: device.id,
          bundlePath: anyNamed('bundlePath'),
          launchArguments: <String>[],
        )).thenAnswer((Invocation invocation) => Future<int>.value(0));
        when(mockIosDeploy.runApp(
          deviceId: device.id,
          bundlePath: anyNamed('bundlePath'),
          launchArguments: anyNamed('launchArguments'),
        )).thenAnswer((Invocation invocation) => Future<int>.value(0));
        await device.startApp(mockApp,
          prebuiltApplication: true,
          debuggingOptions: DebuggingOptions.disabled(
            const BuildInfo(BuildMode.release, null, treeShakeIcons: false),
            traceWhitelist: 'foo'),
          platformArgs: <String, dynamic>{},
        );
        final VerificationResult toVerify = verify(mockIosDeploy.runApp(
          deviceId: device.id,
          bundlePath: anyNamed('bundlePath'),
          launchArguments: captureAnyNamed('launchArguments'),
        ));
        expect(toVerify.captured[0], contains('--trace-whitelist="foo"'));
        await device.stopApp(mockApp);
      });

      testUsingContext('succeeds with --cache-sksl', () async {
        final IOSDevice device = IOSDevice(
          '123',
          name: 'iPhone 1',
          sdkVersion: '13.3',
          artifacts: mockArtifacts,
          fileSystem: mockFileSystem,
          logger: logger,
          platform: macPlatform,
          iosDeploy: mockIosDeploy,
          cpuArchitecture: DarwinArch.arm64,
        );
        device.setLogReader(mockApp, mockLogReader);
        final Uri uri = Uri(
          scheme: 'http',
          host: '127.0.0.1',
          port: 1234,
          path: 'observatory',
        );
        when(mockMDnsObservatoryDiscovery.getObservatoryUri(any, any, usesIpv6: anyNamed('usesIpv6')))
            .thenAnswer((Invocation invocation) => Future<Uri>.value(uri));

        List<String> args;
        when(mockIosDeploy.runApp(
          deviceId: anyNamed('deviceId'),
          bundlePath: anyNamed('bundlePath'),
          launchArguments: anyNamed('launchArguments'),
        )).thenAnswer((Invocation inv) {
          args = inv.namedArguments[const Symbol('launchArguments')] as List<String>;
          return Future<int>.value(0);
        });
        when(mockIosDeploy.installApp(
          deviceId: device.id,
          bundlePath: anyNamed('bundlePath'),
          launchArguments: anyNamed('launchArguments'),
        )).thenAnswer((Invocation invocation) => Future<int>.value(0));

        final LaunchResult launchResult = await device.startApp(mockApp,
          prebuiltApplication: true,
          debuggingOptions: DebuggingOptions.enabled(
              const BuildInfo(BuildMode.debug, null, treeShakeIcons: false),
              cacheSkSL: true,
          ),
          platformArgs: <String, dynamic>{},
        );
        expect(launchResult.started, isTrue);
        expect(args, contains('--cache-sksl'));
        expect(await device.stopApp(mockApp), isFalse);
      }, overrides: <Type, Generator>{
        Artifacts: () => mockArtifacts,
        Cache: () => mockCache,
        FileSystem: () => mockFileSystem,
        MDnsObservatoryDiscovery: () => mockMDnsObservatoryDiscovery,
        Platform: () => macPlatform,
        ProcessManager: () => mockProcessManager,
        Usage: () => mockUsage,
        IOSDeploy: () => mockIosDeploy,
      });

      testUsingContext('succeeds with --device-vmservice-port', () async {
        final IOSDevice device = IOSDevice(
          '123',
          name: 'iPhone 1',
          sdkVersion: '13.3',
          artifacts: mockArtifacts,
          fileSystem: mockFileSystem,
          logger: logger,
          platform: macPlatform,
          iosDeploy: mockIosDeploy,
          cpuArchitecture: DarwinArch.arm64,
        );
        device.setLogReader(mockApp, mockLogReader);
        final Uri uri = Uri(
          scheme: 'http',
          host: '127.0.0.1',
          port: 1234,
          path: 'observatory',
        );
        when(mockMDnsObservatoryDiscovery.getObservatoryUri(any, any, usesIpv6: anyNamed('usesIpv6')))
            .thenAnswer((Invocation invocation) => Future<Uri>.value(uri));

        List<String> args;
        when(mockIosDeploy.runApp(
          deviceId: anyNamed('deviceId'),
          bundlePath: anyNamed('bundlePath'),
          launchArguments: anyNamed('launchArguments'),
        )).thenAnswer((Invocation inv) {
          args = inv.namedArguments[const Symbol('launchArguments')] as List<String>;
          return Future<int>.value(0);
        });

        when(mockIosDeploy.installApp(
          deviceId: device.id,
          bundlePath: anyNamed('bundlePath'),
          launchArguments: anyNamed('launchArguments'),
        )).thenAnswer((Invocation invocation) => Future<int>.value(0));
        final LaunchResult launchResult = await device.startApp(mockApp,
          prebuiltApplication: true,
          debuggingOptions: DebuggingOptions.enabled(
            const BuildInfo(BuildMode.debug, null, treeShakeIcons: false),
            deviceVmServicePort: 8181,
          ),
          platformArgs: <String, dynamic>{},
        );
        expect(launchResult.started, isTrue);
        expect(args, contains('--observatory-port=8181'));
        expect(await device.stopApp(mockApp), isFalse);
      }, overrides: <Type, Generator>{
        Cache: () => mockCache,
        MDnsObservatoryDiscovery: () => mockMDnsObservatoryDiscovery,
        ProcessManager: () => mockProcessManager,
        Usage: () => mockUsage,
      });

      void testNonPrebuilt(
        String name, {
        @required bool showBuildSettingsFlakes,
        void Function() additionalSetup,
        void Function() additionalExpectations,
      }) {
        testUsingContext('non-prebuilt succeeds in debug mode $name', () async {
          final Directory targetBuildDir =
              projectDir.childDirectory('build/ios/iphoneos/Debug-arm64');

          // The -showBuildSettings calls have a timeout and so go through
          // globals.processManager.start().
          mockProcessManager.processFactory = flakyProcessFactory(
            flakes: showBuildSettingsFlakes ? 1 : 0,
            delay: const Duration(seconds: 62),
            filter: (List<String> args) => args.contains('-showBuildSettings'),
            stdout:
                () => Stream<String>
                  .fromIterable(
                      <String>['TARGET_BUILD_DIR = ${targetBuildDir.path}\n'])
                  .transform(utf8.encoder),
          );

          // Make all other subcommands succeed.
          when(mockProcessManager.run(
              any,
              workingDirectory: anyNamed('workingDirectory'),
              environment: anyNamed('environment'),
          )).thenAnswer((Invocation inv) {
            return Future<ProcessResult>.value(ProcessResult(0, 0, '', ''));
          });

          when(mockProcessManager.run(
            argThat(contains('find-identity')),
            environment: anyNamed('environment'),
            workingDirectory: anyNamed('workingDirectory'),
          )).thenAnswer((_) => Future<ProcessResult>.value(ProcessResult(
                1, // pid
                0, // exitCode
                '''
    1) 86f7e437faa5a7fce15d1ddcb9eaeaea377667b8 "iPhone Developer: Profile 1 (1111AAAA11)"
    2) da4b9237bacccdf19c0760cab7aec4a8359010b0 "iPhone Developer: Profile 2 (2222BBBB22)"
    3) 5bf1fd927dfb8679496a2e6cf00cbe50c1c87145 "iPhone Developer: Profile 3 (3333CCCC33)"
        3 valid identities found''',
                '',
          )));

          // Deploy works.
          when(mockIosDeploy.runApp(
            deviceId: anyNamed('deviceId'),
            bundlePath: anyNamed('bundlePath'),
            launchArguments: anyNamed('launchArguments'),
          )).thenAnswer((_) => Future<int>.value(0));

          // Create a dummy project to avoid mocking out the whole directory
          // structure expected by device.startApp().
          Cache.flutterRoot = '../..';
          final CreateCommand command = CreateCommand();
          final CommandRunner<void> runner = createTestCommandRunner(command);
          await runner.run(<String>[
            'create',
            '--no-pub',
            projectDir.path,
          ]);

          if (additionalSetup != null) {
            additionalSetup();
          }

          final IOSApp app = await AbsoluteBuildableIOSApp.fromProject(
            FlutterProject.fromDirectory(projectDir).ios);
          final IOSDevice device = IOSDevice(
            '123',
            name: 'iPhone 1',
            sdkVersion: '13.3',
            artifacts: mockArtifacts,
            fileSystem: globals.fs,
            logger: testLogger,
            platform: macPlatform,
            iosDeploy: mockIosDeploy,
            cpuArchitecture: DarwinArch.arm64,
          );

          // Pre-create the expected build products.
          targetBuildDir.createSync(recursive: true);
          projectDir.childDirectory('build/ios/iphoneos/Runner.app').createSync(recursive: true);

          final Completer<LaunchResult> completer = Completer<LaunchResult>();
          FakeAsync().run((FakeAsync time) {
            device.startApp(
              app,
              prebuiltApplication: false,
              debuggingOptions: DebuggingOptions.disabled(const BuildInfo(BuildMode.debug, null, treeShakeIcons: false)),
              platformArgs: <String, dynamic>{},
            ).then((LaunchResult result) {
              completer.complete(result);
            });
            time.flushMicrotasks();
            time.elapse(const Duration(seconds: 65));
          });
          final LaunchResult launchResult = await completer.future;
          expect(launchResult.started, isTrue);
          expect(launchResult.hasObservatory, isFalse);
          expect(await device.stopApp(mockApp), isFalse);

          if (additionalExpectations != null) {
            additionalExpectations();
          }
        }, overrides: <Type, Generator>{
          DoctorValidatorsProvider: () => FakeIosDoctorProvider(),
          IMobileDevice: () => mockIMobileDevice,
          Platform: () => macPlatform,
          ProcessManager: () => mockProcessManager,
        });
      }

      testNonPrebuilt('flaky: false', showBuildSettingsFlakes: false);
      testNonPrebuilt('flaky: true', showBuildSettingsFlakes: true);
      testNonPrebuilt('with concurrent build failiure',
        showBuildSettingsFlakes: false,
        additionalSetup: () {
          int callCount = 0;
          when(mockProcessManager.run(
            argThat(allOf(
              contains('xcodebuild'),
              contains('-configuration'),
              contains('Debug'),
            )),
            workingDirectory: anyNamed('workingDirectory'),
            environment: anyNamed('environment'),
          )).thenAnswer((Invocation inv) {
            // Succeed after 2 calls.
            if (++callCount > 2) {
              return Future<ProcessResult>.value(ProcessResult(0, 0, '', ''));
            }
            // Otherwise fail with the Xcode concurrent error.
            return Future<ProcessResult>.value(ProcessResult(
              0,
              1,
              '''
                "/Developer/Xcode/DerivedData/foo/XCBuildData/build.db":
                database is locked
                Possibly there are two concurrent builds running in the same filesystem location.
                ''',
              '',
            ));
          });
        },
        additionalExpectations: () {
          expect(testLogger.statusText, contains('will retry in 2 seconds'));
          expect(testLogger.statusText, contains('will retry in 4 seconds'));
          expect(testLogger.statusText, contains('Xcode build done.'));
        },
      );
    });

    group('Process calls', () {
      const String bundlePath = '/path/to/bundle';
      FileSystem fs;
      MockDirectory directory;
      MockIOSApp mockApp;
      MockArtifacts mockArtifacts;
      MockCache mockCache;
      MockFileSystem mockFileSystem;
      MockProcessManager mockProcessManager;
      Logger logger;
      MockPlatform mockPlatform;
      const String iosDeployPath = '/path/to/ios-deploy';
      const String appId = '789';
      const String deviceId = '123';
      const MapEntry<String, String> libraryEntry = MapEntry<String, String>(
        'DYLD_LIBRARY_PATH',
        '/path/to/libraries',
      );
      IOSDeploy iosDeploy;

      setUp(() {
        mockFileSystem = MockFileSystem();
        directory = MockDirectory();
        when(mockFileSystem.directory(bundlePath)).thenReturn(directory);

        mockApp = MockIOSApp();
        when(mockApp.id).thenReturn(appId);
        when(mockApp.deviceBundlePath).thenReturn(bundlePath);
        when(directory.existsSync()).thenReturn(true);
        when(directory.path).thenReturn(bundlePath);

        mockArtifacts = MockArtifacts();
        mockCache = MockCache();
        logger = BufferLogger.test();
        mockPlatform = MockPlatform();
        when(mockPlatform.environment).thenReturn(<String, String>{});
        when(mockPlatform.isMacOS).thenReturn(true);
        when(
            mockArtifacts.getArtifactPath(
                Artifact.iosDeploy,
                platform: anyNamed('platform'),
            ),
        ).thenReturn(iosDeployPath);
        mockProcessManager = MockProcessManager();
        iosDeploy = IOSDeploy(
          artifacts: mockArtifacts,
          cache: mockCache,
          logger: logger,
          platform: mockPlatform,
          processManager: mockProcessManager,
        );
        when(mockCache.dyLdLibEntry).thenReturn(libraryEntry);
        mockFileSystem = MockFileSystem();
        final MemoryFileSystem memoryFileSystem = MemoryFileSystem();
        when(mockFileSystem.currentDirectory)
          .thenReturn(memoryFileSystem.currentDirectory);
      });

      testWithoutContext('installApp() calls ios-deploy', () async {
        final FakeProcessManager fakeProcessManager = FakeProcessManager.list(<FakeCommand>[
          const FakeCommand(command: <String>[
            iosDeployPath,
            '--id',
            deviceId,
            '--bundle',
            bundlePath,
            '--no-wifi',
          ]),
        ]);
        iosDeploy = IOSDeploy(
          artifacts: mockArtifacts,
          cache: mockCache,
          logger: logger,
          platform: mockPlatform,
          processManager: fakeProcessManager,
        );
        when(mockFileSystem.directory(bundlePath)).thenReturn(directory);
        final IOSDevice device = IOSDevice(
          deviceId,
          name: 'iPhone 1',
          fileSystem: mockFileSystem,
          sdkVersion: '13.3',
          cpuArchitecture: DarwinArch.arm64,
          logger: logger,
          platform: mockPlatform,
          artifacts: mockArtifacts,
          iosDeploy: iosDeploy,
        );

        await device.installApp(mockApp);
      });

      testWithoutContext('uninstallApp() calls ios-deploy', () async {
        final FakeProcessManager fakeProcessManager = FakeProcessManager.list(<FakeCommand>[
          const FakeCommand(command: <String>[
            iosDeployPath,
            '--id',
            deviceId,
            '--uninstall_only',
            '--bundle_id',
            appId,
          ]),
        ]);
        iosDeploy = IOSDeploy(
          artifacts: mockArtifacts,
          cache: mockCache,
          logger: logger,
          platform: mockPlatform,
          processManager: fakeProcessManager,
        );
        final IOSDevice device = IOSDevice(
          deviceId,
          name: 'iPhone 1',
          fileSystem: fs,
          sdkVersion: '13.3',
          cpuArchitecture: DarwinArch.arm64,
          logger: logger,
          platform: mockPlatform,
          artifacts: mockArtifacts,
          iosDeploy: iosDeploy,
        );

        await device.uninstallApp(mockApp);
      });
    });
  });

  group('pollingGetDevices', () {
    MockXcdevice mockXcdevice;
    MockArtifacts mockArtifacts;
    MockCache mockCache;
    MockFileSystem mockFileSystem;
    FakeProcessManager fakeProcessManager;
    Logger logger;
    IOSDeploy iosDeploy;
    IOSWorkflow mockIosWorkflow;

    setUp(() {
      mockXcdevice = MockXcdevice();
      mockArtifacts = MockArtifacts();
      mockCache = MockCache();
      logger = BufferLogger.test();
      mockFileSystem = MockFileSystem();
      mockIosWorkflow = MockIOSWorkflow();
      fakeProcessManager = FakeProcessManager.any();
      iosDeploy = IOSDeploy(
        artifacts: mockArtifacts,
        cache: mockCache,
        logger: logger,
        platform: macPlatform,
        processManager: fakeProcessManager,
      );
    });

    final List<Platform> unsupportedPlatforms = <Platform>[linuxPlatform, windowsPlatform];
    for (final Platform unsupportedPlatform in unsupportedPlatforms) {
      testWithoutContext('throws Unsupported Operation exception on ${unsupportedPlatform.operatingSystem}', () async {
        final IOSDevices iosDevices = IOSDevices(
          platform: unsupportedPlatform,
          xcdevice: mockXcdevice,
          iosWorkflow: mockIosWorkflow,
        );
        when(mockXcdevice.isInstalled).thenReturn(false);
        expect(
            () async { await iosDevices.pollingGetDevices(); },
            throwsA(isA<UnsupportedError>()),
        );
      });
    }

    testWithoutContext('returns attached devices', () async {
      final IOSDevices iosDevices = IOSDevices(
        platform: macPlatform,
        xcdevice: mockXcdevice,
        iosWorkflow: mockIosWorkflow,
      );
      when(mockXcdevice.isInstalled).thenReturn(true);

      final IOSDevice device = IOSDevice(
        'd83d5bc53967baa0ee18626ba87b6254b2ab5418',
        name: 'Paired iPhone',
        sdkVersion: '13.3',
        cpuArchitecture: DarwinArch.arm64,
        artifacts: mockArtifacts,
        iosDeploy: iosDeploy,
        logger: logger,
        platform: macPlatform,
        fileSystem: mockFileSystem,
      );
      when(mockXcdevice.getAvailableTetheredIOSDevices())
          .thenAnswer((Invocation invocation) => Future<List<IOSDevice>>.value(<IOSDevice>[device]));

      final List<Device> devices = await iosDevices.pollingGetDevices();
      expect(devices, hasLength(1));
      expect(identical(devices.first, device), isTrue);
    });
  });

  group('getDiagnostics', () {
    MockXcdevice mockXcdevice;
    IOSWorkflow mockIosWorkflow;

    setUp(() {
      mockXcdevice = MockXcdevice();
      mockIosWorkflow = MockIOSWorkflow();
    });

    final List<Platform> unsupportedPlatforms = <Platform>[linuxPlatform, windowsPlatform];
    for (final Platform unsupportedPlatform in unsupportedPlatforms) {
      testWithoutContext('throws returns platform diagnostic exception on ${unsupportedPlatform.operatingSystem}', () async {
        final IOSDevices iosDevices = IOSDevices(
          platform: unsupportedPlatform,
          xcdevice: mockXcdevice,
          iosWorkflow: mockIosWorkflow,
        );
        when(mockXcdevice.isInstalled).thenReturn(false);
        expect((await iosDevices.getDiagnostics()).first, 'Control of iOS devices or simulators only supported on macOS.');
      });
    }

    testWithoutContext('returns diagnostics', () async {
      final IOSDevices iosDevices = IOSDevices(
        platform: macPlatform,
        xcdevice: mockXcdevice,
        iosWorkflow: mockIosWorkflow,
      );
      when(mockXcdevice.isInstalled).thenReturn(true);
      when(mockXcdevice.getDiagnostics())
          .thenAnswer((Invocation invocation) => Future<List<String>>.value(<String>['Generic pairing error']));

      final List<String> diagnostics = await iosDevices.getDiagnostics();
      expect(diagnostics, hasLength(1));
      expect(diagnostics.first, 'Generic pairing error');
    });
  });

  group('decodeSyslog', () {
    testWithoutContext('decodes a syslog-encoded line', () {
      final String decoded = decodeSyslog(r'I \M-b\M^]\M-$\M-o\M-8\M^O syslog \M-B\M-/\134_(\M-c\M^C\M^D)_/\M-B\M-/ \M-l\M^F\240!');
      expect(decoded, r'I ❤️ syslog ¯\_(ツ)_/¯ 솠!');
    });

    testWithoutContext('passes through un-decodeable lines as-is', () {
      final String decoded = decodeSyslog(r'I \M-b\M^O syslog!');
      expect(decoded, r'I \M-b\M^O syslog!');
    });
  });

  group('logging', () {
    MockIMobileDevice mockIMobileDevice;
    MockIosProject mockIosProject;
    MockArtifacts mockArtifacts;
    MockCache mockCache;
    MockFileSystem mockFileSystem;
    FakeProcessManager fakeProcessManager;
    Logger logger;
    IOSDeploy iosDeploy;

    setUp(() {
      mockIMobileDevice = MockIMobileDevice();
      mockIosProject = MockIosProject();
      mockArtifacts = MockArtifacts();
      mockCache = MockCache();
      logger = BufferLogger.test();
      mockFileSystem = MockFileSystem();
      fakeProcessManager = FakeProcessManager.any();
      iosDeploy = IOSDeploy(
        artifacts: mockArtifacts,
        cache: mockCache,
        logger: logger,
        platform: macPlatform,
        processManager: fakeProcessManager,
      );
    });

    testUsingContext('suppresses non-Flutter lines from output', () async {
      when(mockIMobileDevice.startLogger('123456')).thenAnswer((Invocation invocation) {
        final Process mockProcess = MockProcess(
          stdout: Stream<List<int>>.fromIterable(<List<int>>['''
Runner(Flutter)[297] <Notice>: A is for ari
Runner(libsystem_asl.dylib)[297] <Notice>: libMobileGestalt MobileGestaltSupport.m:153: pid 123 (Runner) does not have sandbox access for frZQaeyWLUvLjeuEK43hmg and IS NOT appropriately entitled
Runner(libsystem_asl.dylib)[297] <Notice>: libMobileGestalt MobileGestalt.c:550: no access to InverseDeviceID (see <rdar://problem/11744455>)
Runner(Flutter)[297] <Notice>: I is for ichigo
Runner(UIKit)[297] <Notice>: E is for enpitsu"
'''.codeUnits])
        );
        return Future<Process>.value(mockProcess);
      });

      final IOSDevice device = IOSDevice(
        '123456',
        name: 'iPhone 1',
        sdkVersion: '10.3',
        cpuArchitecture: DarwinArch.arm64,
        artifacts: mockArtifacts,
        iosDeploy: iosDeploy,
        logger: logger,
        platform: macPlatform,
        fileSystem: mockFileSystem,
      );
      final DeviceLogReader logReader = device.getLogReader(
        app: await BuildableIOSApp.fromProject(mockIosProject),
      );

      final List<String> lines = await logReader.logLines.toList();
      expect(lines, <String>['A is for ari', 'I is for ichigo']);
    }, overrides: <Type, Generator>{
      IMobileDevice: () => mockIMobileDevice,
    });

    testUsingContext('includes multi-line Flutter logs in the output', () async {
      when(mockIMobileDevice.startLogger('123456')).thenAnswer((Invocation invocation) {
        final Process mockProcess = MockProcess(
          stdout: Stream<List<int>>.fromIterable(<List<int>>['''
Runner(Flutter)[297] <Notice>: This is a multi-line message,
  with another Flutter message following it.
Runner(Flutter)[297] <Notice>: This is a multi-line message,
  with a non-Flutter log message following it.
Runner(libsystem_asl.dylib)[297] <Notice>: libMobileGestalt
'''.codeUnits]),
        );
        return Future<Process>.value(mockProcess);
      });

      final IOSDevice device = IOSDevice(
        '123456',
        name: 'iPhone 1',
        sdkVersion: '10.3',
        cpuArchitecture: DarwinArch.arm64,
        artifacts: mockArtifacts,
        iosDeploy: iosDeploy,
        logger: logger,
        platform: macPlatform,
        fileSystem: mockFileSystem,
      );
      final DeviceLogReader logReader = device.getLogReader(
        app: await BuildableIOSApp.fromProject(mockIosProject),
      );

      final List<String> lines = await logReader.logLines.toList();
      expect(lines, <String>[
        'This is a multi-line message,',
        '  with another Flutter message following it.',
        'This is a multi-line message,',
        '  with a non-Flutter log message following it.',
      ]);
      expect(device.category, Category.mobile);
    }, overrides: <Type, Generator>{
      IMobileDevice: () => mockIMobileDevice,
    });
  });

  group('isSupportedForProject', () {
    Artifacts mockArtifacts;
    MockCache mockCache;
    Logger logger;
    IOSDeploy iosDeploy;
    MemoryFileSystem fileSystem;
    FakeProcessManager fakeProcessManager;

    setUp(() {
      fileSystem = MemoryFileSystem();
      mockArtifacts = MockArtifacts();
      mockCache = MockCache();
      fakeProcessManager = FakeProcessManager.any();
      iosDeploy = IOSDeploy(
        artifacts: mockArtifacts,
        cache: mockCache,
        logger: logger,
        platform: macPlatform,
        processManager: fakeProcessManager,
      );
    });

    testUsingContext('is true on module project', () async {
      fileSystem.file('pubspec.yaml')
        ..createSync()
        ..writeAsStringSync(r'''
  name: example

  flutter:
    module: {}
  ''');
      fileSystem.file('.packages').createSync();
      final FlutterProject flutterProject = FlutterProject.current();

      final IOSDevice device = IOSDevice(
        'test',
        artifacts: mockArtifacts,
        fileSystem: fileSystem,
        iosDeploy: iosDeploy,
        logger: logger,
        platform: macPlatform,
        name: 'iPhone 1',
        sdkVersion: '13.3',
        cpuArchitecture: DarwinArch.arm64
      );
      expect(device.isSupportedForProject(flutterProject), true);
    }, overrides: <Type, Generator>{
      FileSystem: () => fileSystem,
      ProcessManager: () => fakeProcessManager,
    });

    testUsingContext('is true with editable host app', () async {
      fileSystem.file('pubspec.yaml').createSync();
      fileSystem.file('.packages').createSync();
      fileSystem.directory('ios').createSync();
      final FlutterProject flutterProject = FlutterProject.current();
      final IOSDevice device = IOSDevice(
        'test',
        artifacts: mockArtifacts,
        fileSystem: fileSystem,
        iosDeploy: iosDeploy,
        logger: logger,
        platform: macPlatform,
        name: 'iPhone 1',
        sdkVersion: '13.3',
        cpuArchitecture: DarwinArch.arm64,
      );
      expect(device.isSupportedForProject(flutterProject), true);
    }, overrides: <Type, Generator>{
      FileSystem: () => fileSystem,
      ProcessManager: () => fakeProcessManager,
    });

    testUsingContext('is false with no host app and no module', () async {
      fileSystem.file('pubspec.yaml').createSync();
      fileSystem.file('.packages').createSync();
      final FlutterProject flutterProject = FlutterProject.current();

      final IOSDevice device = IOSDevice(
        'test',
        artifacts: mockArtifacts,
        fileSystem: fileSystem,
        iosDeploy: iosDeploy,
        logger: logger,
        platform: macPlatform,
        name: 'iPhone 1',
        sdkVersion: '13.3',
        cpuArchitecture: DarwinArch.arm64,
      );
      expect(device.isSupportedForProject(flutterProject), false);
    }, overrides: <Type, Generator>{
      FileSystem: () => MemoryFileSystem(),
      ProcessManager: () => fakeProcessManager,
    });
>>>>>>> a3c6e4a0
  });
}

IOSDevice setUpIOSDevice({
  Platform platform,
  String sdkVersion = '13.0.0',
}) {
  final FakePlatform macPlatform = FakePlatform(
   operatingSystem: 'macos',
   environment: <String, String>{},
 );
  return IOSDevice(
    'device-123',
    fileSystem: MemoryFileSystem.test(),
    platform: platform ?? macPlatform,
    iosDeploy: IOSDeploy.test(
      logger: BufferLogger.test(),
      platform: platform ?? macPlatform,
      processManager: FakeProcessManager.any(),
    ),
    name: 'iPhone 1',
    cpuArchitecture: DarwinArch.arm64,
    sdkVersion: sdkVersion,
    iproxyPath: 'iproxy',
  );
}

<<<<<<< HEAD
class MockDevicePortForwarder extends Mock implements DevicePortForwarder {}
class MockDeviceLogReader extends Mock implements DeviceLogReader {}
=======

class MockIOSApp extends Mock implements IOSApp {}
class MockApplicationPackage extends Mock implements ApplicationPackage {}
class MockArtifacts extends Mock implements Artifacts {}
class MockCache extends Mock implements Cache {}
class MockDevicePortForwarder extends Mock implements DevicePortForwarder {}
class MockDirectory extends Mock implements Directory {}
class MockFile extends Mock implements File {}
class MockFileSystem extends Mock implements FileSystem {}
class MockForwardedPort extends Mock implements ForwardedPort {}
class MockIMobileDevice extends Mock implements IMobileDevice {}
class MockIOSDeploy extends Mock implements IOSDeploy {}
class MockIOSWorkflow extends Mock implements IOSWorkflow {}
class MockMDnsObservatoryDiscovery extends Mock implements MDnsObservatoryDiscovery {}
class MockMDnsObservatoryDiscoveryResult extends Mock implements MDnsObservatoryDiscoveryResult {}
class MockPlatform extends Mock implements Platform {}
class MockPortForwarder extends Mock implements DevicePortForwarder {}
class MockStatus extends Mock implements Status {}
class MockUsage extends Mock implements Usage {}
class MockXcdevice extends Mock implements XCDevice {}
class MockXcode extends Mock implements Xcode {}
>>>>>>> a3c6e4a0
<|MERGE_RESOLUTION|>--- conflicted
+++ resolved
@@ -12,27 +12,11 @@
 import 'package:flutter_tools/src/device.dart';
 import 'package:flutter_tools/src/ios/devices.dart';
 import 'package:flutter_tools/src/ios/ios_deploy.dart';
-<<<<<<< HEAD
-=======
-import 'package:flutter_tools/src/ios/ios_workflow.dart';
-import 'package:flutter_tools/src/macos/xcode.dart';
-import 'package:flutter_tools/src/mdns_discovery.dart';
-import 'package:flutter_tools/src/project.dart';
-import 'package:flutter_tools/src/reporting/reporting.dart';
-import 'package:flutter_tools/src/globals.dart' as globals;
-
-import 'package:meta/meta.dart';
-import 'package:mockito/mockito.dart';
-import 'package:platform/platform.dart';
-import 'package:process/process.dart';
-import 'package:quiver/testing/async.dart';
->>>>>>> a3c6e4a0
 
 import '../../src/common.dart';
 import '../../src/context.dart';
 
 void main() {
-<<<<<<< HEAD
   testWithoutContext('IOSDevice can be created only on macOS', () {
     expect(setUpIOSDevice(), returnsNormally);
     expect(() => setUpIOSDevice(platform: FakePlatform(operatingSystem: 'linux')),
@@ -65,1425 +49,6 @@
     verify(logReaderA.dispose()).called(1);
     verify(logReaderB.dispose()).called(1);
     verify(portForwarderA.dispose()).called(1);
-=======
-  final FakePlatform macPlatform = FakePlatform.fromPlatform(const LocalPlatform());
-  macPlatform.operatingSystem = 'macos';
-  final FakePlatform linuxPlatform = FakePlatform.fromPlatform(const LocalPlatform());
-  linuxPlatform.operatingSystem = 'linux';
-  final FakePlatform windowsPlatform = FakePlatform.fromPlatform(const LocalPlatform());
-  windowsPlatform.operatingSystem = 'windows';
-
-  group('IOSDevice', () {
-    final List<Platform> unsupportedPlatforms = <Platform>[linuxPlatform, windowsPlatform];
-    Artifacts mockArtifacts;
-    MockCache mockCache;
-    Logger logger;
-    IOSDeploy iosDeploy;
-    FileSystem mockFileSystem;
-
-    setUp(() {
-      mockArtifacts = MockArtifacts();
-      mockCache = MockCache();
-      const MapEntry<String, String> dyLdLibEntry = MapEntry<String, String>('DYLD_LIBRARY_PATH', '/path/to/libs');
-      when(mockCache.dyLdLibEntry).thenReturn(dyLdLibEntry);
-      mockFileSystem = MockFileSystem();
-      logger = BufferLogger.test();
-      iosDeploy = IOSDeploy(
-        artifacts: mockArtifacts,
-        cache: mockCache,
-        logger: logger,
-        platform: macPlatform,
-        processManager: FakeProcessManager.any(),
-      );
-    });
-
-    testWithoutContext('successfully instantiates on Mac OS', () {
-      IOSDevice(
-        'device-123',
-        artifacts: mockArtifacts,
-        fileSystem: mockFileSystem,
-        logger: logger,
-        platform: macPlatform,
-        iosDeploy: iosDeploy,
-        name: 'iPhone 1',
-        sdkVersion: '13.3',
-        cpuArchitecture: DarwinArch.arm64
-      );
-    });
-
-    testWithoutContext('parses major version', () {
-      expect(IOSDevice(
-        'device-123',
-        artifacts: mockArtifacts,
-        fileSystem: mockFileSystem,
-        logger: logger,
-        platform: macPlatform,
-        iosDeploy: iosDeploy,
-        name: 'iPhone 1',
-        cpuArchitecture: DarwinArch.arm64,
-        sdkVersion: '1.0.0'
-      ).majorSdkVersion, 1);
-      expect(IOSDevice(
-        'device-123',
-        artifacts: mockArtifacts,
-        fileSystem: mockFileSystem,
-        logger: logger,
-        platform: macPlatform,
-        iosDeploy: iosDeploy,
-        name: 'iPhone 1',
-        cpuArchitecture: DarwinArch.arm64,
-        sdkVersion: '13.1.1'
-      ).majorSdkVersion, 13);
-      expect(IOSDevice(
-        'device-123',
-        artifacts: mockArtifacts,
-        fileSystem: mockFileSystem,
-        logger: logger,
-        platform: macPlatform,
-        iosDeploy: iosDeploy,
-        name: 'iPhone 1',
-        cpuArchitecture: DarwinArch.arm64,
-        sdkVersion: '10'
-      ).majorSdkVersion, 10);
-      expect(IOSDevice(
-        'device-123',
-        artifacts: mockArtifacts,
-        fileSystem: mockFileSystem,
-        logger: logger,
-        platform: macPlatform,
-        iosDeploy: iosDeploy,
-        name: 'iPhone 1',
-        cpuArchitecture: DarwinArch.arm64,
-        sdkVersion: '0'
-      ).majorSdkVersion, 0);
-      expect(IOSDevice(
-        'device-123',
-        artifacts: mockArtifacts,
-        fileSystem: mockFileSystem,
-        logger: logger,
-        platform: macPlatform,
-        iosDeploy: iosDeploy,
-        name: 'iPhone 1',
-        cpuArchitecture: DarwinArch.arm64,
-        sdkVersion: 'bogus'
-      ).majorSdkVersion, 0);
-    });
-
-    for (final Platform platform in unsupportedPlatforms) {
-      testWithoutContext('throws UnsupportedError exception if instantiated on ${platform.operatingSystem}', () {
-        expect(
-          () {
-            IOSDevice(
-              'device-123',
-              artifacts: mockArtifacts,
-              fileSystem: mockFileSystem,
-              logger: logger,
-              platform: platform,
-              iosDeploy: iosDeploy,
-              name: 'iPhone 1',
-              sdkVersion: '13.3',
-              cpuArchitecture: DarwinArch.arm64,
-            );
-          },
-          throwsAssertionError,
-        );
-      });
-    }
-
-    group('ios-deploy wrappers', () {
-      const String appId = '789';
-      const String deviceId = 'device-123';
-      IOSDevice device;
-      IOSDeploy iosDeploy;
-      FakeProcessManager fakeProcessManager;
-      const String iosDeployPath = '/path/to/ios-deploy';
-
-      setUp(() {
-        when(mockArtifacts.getArtifactPath(Artifact.iosDeploy, platform: TargetPlatform.ios))
-          .thenReturn(iosDeployPath);
-      });
-
-      testWithoutContext('isAppInstalled() catches ProcessException from ios-deploy', () async {
-        final MockIOSApp mockApp = MockIOSApp();
-        when(mockApp.id).thenReturn(appId);
-        fakeProcessManager = FakeProcessManager.list(<FakeCommand>[
-          FakeCommand(
-            command: const <String>[
-              iosDeployPath,
-              '--id',
-              deviceId,
-              '--exists',
-              '--bundle_id',
-              appId,
-            ],
-            onRun: () => throw const ProcessException('ios-deploy', <String>[]),
-          )
-        ]);
-        iosDeploy = IOSDeploy(
-          artifacts: mockArtifacts,
-          cache: mockCache,
-          logger: logger,
-          platform: macPlatform,
-          processManager: fakeProcessManager,
-        );
-        device = IOSDevice(
-          deviceId,
-          artifacts: mockArtifacts,
-          fileSystem: mockFileSystem,
-          logger: logger,
-          platform: macPlatform,
-          iosDeploy: iosDeploy,
-          name: 'iPhone 1',
-          sdkVersion: '13.3',
-          cpuArchitecture: DarwinArch.arm64,
-        );
-
-        final bool result = await device.isAppInstalled(mockApp);
-        expect(result, false);
-      });
-
-      testWithoutContext('installApp() catches ProcessException from ios-deploy', () async {
-        const String bundlePath = '/path/to/bundle';
-        final MockIOSApp mockApp = MockIOSApp();
-        when(mockApp.id).thenReturn(appId);
-        when(mockApp.deviceBundlePath).thenReturn(bundlePath);
-        final MockDirectory mockDirectory = MockDirectory();
-        when(mockFileSystem.directory(bundlePath)).thenReturn(mockDirectory);
-        when(mockDirectory.existsSync()).thenReturn(true);
-        when(mockDirectory.path).thenReturn(bundlePath);
-        fakeProcessManager = FakeProcessManager.list(<FakeCommand>[
-          FakeCommand(
-            command: const <String>[
-              iosDeployPath,
-              '--id',
-              deviceId,
-              '--bundle',
-              bundlePath,
-              '--no-wifi',
-            ],
-            onRun: () => throw const ProcessException('ios-deploy', <String>[]),
-          )
-        ]);
-        iosDeploy = IOSDeploy(
-          artifacts: mockArtifacts,
-          cache: mockCache,
-          logger: logger,
-          platform: macPlatform,
-          processManager: fakeProcessManager,
-        );
-        device = IOSDevice(
-          deviceId,
-          artifacts: mockArtifacts,
-          fileSystem: mockFileSystem,
-          logger: logger,
-          platform: macPlatform,
-          iosDeploy: iosDeploy,
-          name: 'iPhone 1',
-          sdkVersion: '13.3',
-          cpuArchitecture: DarwinArch.arm64,
-        );
-
-        final bool result = await device.installApp(mockApp);
-        expect(result, false);
-      });
-
-      testWithoutContext('uninstallApp() catches ProcessException from ios-deploy', () async {
-        final MockIOSApp mockApp = MockIOSApp();
-        when(mockApp.id).thenReturn(appId);
-        fakeProcessManager = FakeProcessManager.list(<FakeCommand>[
-          FakeCommand(
-            command: const <String>[
-              iosDeployPath,
-              '--id',
-              deviceId,
-              '--uninstall_only',
-              '--bundle_id',
-              appId,
-            ],
-            onRun: () => throw const ProcessException('ios-deploy', <String>[]),
-          )
-        ]);
-        iosDeploy = IOSDeploy(
-          artifacts: mockArtifacts,
-          cache: mockCache,
-          logger: logger,
-          platform: macPlatform,
-          processManager: fakeProcessManager,
-        );
-        device = IOSDevice(
-          deviceId,
-          artifacts: mockArtifacts,
-          fileSystem: mockFileSystem,
-          logger: logger,
-          platform: macPlatform,
-          iosDeploy: iosDeploy,
-          name: 'iPhone 1',
-          sdkVersion: '13.3',
-          cpuArchitecture: DarwinArch.arm64,
-        );
-
-        final bool result = await device.uninstallApp(mockApp);
-        expect(result, false);
-      });
-    });
-
-    group('.dispose()', () {
-      IOSDevice device;
-      MockIOSApp appPackage1;
-      MockIOSApp appPackage2;
-      IOSDeviceLogReader logReader1;
-      IOSDeviceLogReader logReader2;
-      MockProcess mockProcess1;
-      MockProcess mockProcess2;
-      MockProcess mockProcess3;
-      IOSDevicePortForwarder portForwarder;
-      ForwardedPort forwardedPort;
-      Artifacts mockArtifacts;
-      MockCache mockCache;
-      Logger logger;
-      IOSDeploy iosDeploy;
-      FileSystem mockFileSystem;
-
-      IOSDevicePortForwarder createPortForwarder(
-          ForwardedPort forwardedPort,
-          IOSDevice device) {
-        final IOSDevicePortForwarder portForwarder = IOSDevicePortForwarder(
-          dyLdLibEntry: mockCache.dyLdLibEntry,
-          id: device.id,
-          iproxyPath: mockArtifacts.getArtifactPath(Artifact.iproxy, platform: TargetPlatform.ios),
-          logger: logger,
-          processManager: FakeProcessManager.any(),
-        );
-        portForwarder.addForwardedPorts(<ForwardedPort>[forwardedPort]);
-        return portForwarder;
-      }
-
-      IOSDeviceLogReader createLogReader(
-          IOSDevice device,
-          IOSApp appPackage,
-          Process process) {
-        final IOSDeviceLogReader logReader = IOSDeviceLogReader(device, appPackage);
-        logReader.idevicesyslogProcess = process;
-        return logReader;
-      }
-
-      setUp(() {
-        appPackage1 = MockIOSApp();
-        appPackage2 = MockIOSApp();
-        when(appPackage1.name).thenReturn('flutterApp1');
-        when(appPackage2.name).thenReturn('flutterApp2');
-        mockProcess1 = MockProcess();
-        mockProcess2 = MockProcess();
-        mockProcess3 = MockProcess();
-        forwardedPort = ForwardedPort.withContext(123, 456, mockProcess3);
-        mockArtifacts = MockArtifacts();
-        mockCache = MockCache();
-        mockFileSystem = MockFileSystem();
-        iosDeploy = IOSDeploy(
-          artifacts: mockArtifacts,
-          cache: mockCache,
-          logger: logger,
-          platform: macPlatform,
-          processManager: FakeProcessManager.any(),
-        );
-      });
-
-      testWithoutContext('kills all log readers & port forwarders', () async {
-        device = IOSDevice(
-          '123',
-          artifacts: mockArtifacts,
-          fileSystem: mockFileSystem,
-          logger: logger,
-          platform: macPlatform,
-          iosDeploy: iosDeploy,
-          name: 'iPhone 1',
-          sdkVersion: '13.3',
-          cpuArchitecture: DarwinArch.arm64,
-        );
-        logReader1 = createLogReader(device, appPackage1, mockProcess1);
-        logReader2 = createLogReader(device, appPackage2, mockProcess2);
-        portForwarder = createPortForwarder(forwardedPort, device);
-        device.setLogReader(appPackage1, logReader1);
-        device.setLogReader(appPackage2, logReader2);
-        device.portForwarder = portForwarder;
-
-        await device.dispose();
-
-        verify(mockProcess1.kill());
-        verify(mockProcess2.kill());
-        verify(mockProcess3.kill());
-      });
-    });
-
-    group('startApp', () {
-      MockIOSApp mockApp;
-      MockArtifacts mockArtifacts;
-      MockCache mockCache;
-      MockFileSystem mockFileSystem;
-      MockPlatform mockPlatform;
-      MockProcessManager mockProcessManager;
-      MockDeviceLogReader mockLogReader;
-      MockMDnsObservatoryDiscovery mockMDnsObservatoryDiscovery;
-      MockPortForwarder mockPortForwarder;
-      MockIMobileDevice mockIMobileDevice;
-      MockIOSDeploy mockIosDeploy;
-      MockUsage mockUsage;
-
-      Directory tempDir;
-      Directory projectDir;
-
-      const int devicePort = 499;
-      const int hostPort = 42;
-      const String installerPath = '/path/to/ideviceinstaller';
-      const String iosDeployPath = '/path/to/iosdeploy';
-      const String iproxyPath = '/path/to/iproxy';
-      const MapEntry<String, String> libraryEntry = MapEntry<String, String>(
-          'DYLD_LIBRARY_PATH',
-          '/path/to/libraries',
-      );
-      final Map<String, String> env = Map<String, String>.fromEntries(
-          <MapEntry<String, String>>[libraryEntry]
-      );
-
-      setUp(() {
-        Cache.disableLocking();
-
-        mockApp = MockIOSApp();
-        mockArtifacts = MockArtifacts();
-        mockCache = MockCache();
-        when(mockCache.dyLdLibEntry).thenReturn(libraryEntry);
-        mockFileSystem = MockFileSystem();
-        mockPlatform = MockPlatform();
-        when(mockPlatform.isMacOS).thenReturn(true);
-        mockMDnsObservatoryDiscovery = MockMDnsObservatoryDiscovery();
-        mockProcessManager = MockProcessManager();
-        mockLogReader = MockDeviceLogReader();
-        mockPortForwarder = MockPortForwarder();
-        mockIMobileDevice = MockIMobileDevice();
-        mockIosDeploy = MockIOSDeploy();
-        mockUsage = MockUsage();
-
-        tempDir = globals.fs.systemTempDirectory.createTempSync('flutter_tools_create_test.');
-        projectDir = tempDir.childDirectory('flutter_project');
-
-        when(
-            mockArtifacts.getArtifactPath(
-                Artifact.ideviceinstaller,
-                platform: anyNamed('platform'),
-            ),
-        ).thenReturn(installerPath);
-
-        when(
-            mockArtifacts.getArtifactPath(
-                Artifact.iosDeploy,
-                platform: anyNamed('platform'),
-            ),
-        ).thenReturn(iosDeployPath);
-
-        when(
-            mockArtifacts.getArtifactPath(
-                Artifact.iproxy,
-                platform: anyNamed('platform'),
-            ),
-        ).thenReturn(iproxyPath);
-
-        when(mockPortForwarder.forward(devicePort, hostPort: anyNamed('hostPort')))
-          .thenAnswer((_) async => hostPort);
-        when(mockPortForwarder.forwardedPorts)
-          .thenReturn(<ForwardedPort>[ForwardedPort(hostPort, devicePort)]);
-        when(mockPortForwarder.unforward(any))
-          .thenAnswer((_) async => null);
-
-        final MemoryFileSystem memoryFileSystem = MemoryFileSystem();
-        when(mockFileSystem.currentDirectory)
-          .thenReturn(memoryFileSystem.currentDirectory);
-
-        const String bundlePath = '/path/to/bundle';
-        final List<String> installArgs = <String>[installerPath, '-i', bundlePath];
-        when(mockApp.deviceBundlePath).thenReturn(bundlePath);
-        final MockDirectory directory = MockDirectory();
-        when(mockFileSystem.directory(bundlePath)).thenReturn(directory);
-        when(directory.existsSync()).thenReturn(true);
-        when(mockProcessManager.run(
-          installArgs,
-          workingDirectory: anyNamed('workingDirectory'),
-          environment: env,
-        )).thenAnswer(
-          (_) => Future<ProcessResult>.value(ProcessResult(1, 0, '', ''))
-        );
-      });
-
-      tearDown(() {
-        mockLogReader.dispose();
-        tryToDelete(tempDir);
-
-        Cache.enableLocking();
-      });
-
-      testWithoutContext('disposing device disposes the portForwarder', () async {
-        final IOSDevice device = IOSDevice(
-          '123',
-          artifacts: mockArtifacts,
-          fileSystem: mockFileSystem,
-          platform: macPlatform,
-          iosDeploy: iosDeploy,
-          logger: logger,
-          name: 'iPhone 1',
-          sdkVersion: '13.3',
-          cpuArchitecture: DarwinArch.arm64,
-        );
-        device.portForwarder = mockPortForwarder;
-        device.setLogReader(mockApp, mockLogReader);
-        await device.dispose();
-        verify(mockPortForwarder.dispose()).called(1);
-      });
-
-      testUsingContext('succeeds in debug mode via mDNS', () async {
-        final IOSDevice device = IOSDevice(
-          '123',
-          name: 'iPhone 1',
-          sdkVersion: '13.3',
-          artifacts: mockArtifacts,
-          fileSystem: mockFileSystem,
-          logger: logger,
-          platform: macPlatform,
-          iosDeploy: mockIosDeploy,
-          cpuArchitecture: DarwinArch.arm64,
-        );
-        when(mockIosDeploy.installApp(
-          deviceId: device.id,
-          bundlePath: anyNamed('bundlePath'),
-          launchArguments: <String>[],
-        )).thenAnswer((Invocation invocation) => Future<int>.value(0));
-        when(mockIosDeploy.runApp(
-          deviceId: device.id,
-          bundlePath: anyNamed('bundlePath'),
-          launchArguments: anyNamed('launchArguments'),
-        )).thenAnswer((Invocation invocation) => Future<int>.value(0));
-        device.portForwarder = mockPortForwarder;
-        device.setLogReader(mockApp, mockLogReader);
-        final Uri uri = Uri(
-          scheme: 'http',
-          host: '127.0.0.1',
-          port: 1234,
-          path: 'observatory',
-        );
-        when(mockMDnsObservatoryDiscovery.getObservatoryUri(any, any, usesIpv6: anyNamed('usesIpv6')))
-          .thenAnswer((Invocation invocation) => Future<Uri>.value(uri));
-
-        final LaunchResult launchResult = await device.startApp(mockApp,
-          prebuiltApplication: true,
-          debuggingOptions: DebuggingOptions.enabled(const BuildInfo(BuildMode.debug, null, treeShakeIcons: false)),
-          platformArgs: <String, dynamic>{},
-        );
-        verify(mockUsage.sendEvent('ios-handshake', 'mdns-success')).called(1);
-        expect(launchResult.started, isTrue);
-        expect(launchResult.hasObservatory, isTrue);
-        expect(await device.stopApp(mockApp), isFalse);
-      }, overrides: <Type, Generator>{
-        MDnsObservatoryDiscovery: () => mockMDnsObservatoryDiscovery,
-        Usage: () => mockUsage,
-      });
-
-      testUsingContext('succeeds in debug mode when mDNS fails by falling back to manual protocol discovery', () async {
-        final IOSDevice device = IOSDevice(
-          '123',
-          artifacts: mockArtifacts,
-          fileSystem: mockFileSystem,
-          logger: logger,
-          platform: macPlatform,
-          iosDeploy: mockIosDeploy,
-          name: 'iPhone 1',
-          sdkVersion: '13.3',
-          cpuArchitecture: DarwinArch.arm64,
-        );
-        when(
-          mockIosDeploy.installApp(deviceId: device.id, bundlePath: anyNamed('bundlePath'), launchArguments: <String>[])
-        ).thenAnswer((Invocation invocation) => Future<int>.value(0));
-        when(mockIosDeploy.runApp(
-          deviceId: device.id,
-          bundlePath: anyNamed('bundlePath'),
-          launchArguments: anyNamed('launchArguments'),
-        )).thenAnswer((Invocation invocation) => Future<int>.value(0));
-        device.portForwarder = mockPortForwarder;
-        device.setLogReader(mockApp, mockLogReader);
-        // Now that the reader is used, start writing messages to it.
-        Timer.run(() {
-          mockLogReader.addLine('Foo');
-          mockLogReader.addLine('Observatory listening on http://127.0.0.1:$devicePort');
-        });
-        when(mockMDnsObservatoryDiscovery.getObservatoryUri(any, any, usesIpv6: anyNamed('usesIpv6')))
-          .thenAnswer((Invocation invocation) => Future<Uri>.value(null));
-
-        final LaunchResult launchResult = await device.startApp(mockApp,
-          prebuiltApplication: true,
-          debuggingOptions: DebuggingOptions.enabled(const BuildInfo(BuildMode.debug, null, treeShakeIcons: false)),
-          platformArgs: <String, dynamic>{},
-        );
-        expect(launchResult.started, isTrue);
-        expect(launchResult.hasObservatory, isTrue);
-        verify(mockUsage.sendEvent('ios-handshake', 'mdns-failure')).called(1);
-        verify(mockUsage.sendEvent('ios-handshake', 'fallback-success')).called(1);
-        expect(await device.stopApp(mockApp), isFalse);
-      }, overrides: <Type, Generator>{
-        FileSystem: () => mockFileSystem,
-        MDnsObservatoryDiscovery: () => mockMDnsObservatoryDiscovery,
-        ProcessManager: () => mockProcessManager,
-        Usage: () => mockUsage,
-      });
-
-      testUsingContext('fails in debug mode when mDNS fails and when Observatory URI is malformed', () async {
-        final IOSDevice device = IOSDevice(
-          '123',
-          artifacts: mockArtifacts,
-          fileSystem: mockFileSystem,
-          logger: logger,
-          platform: macPlatform,
-          iosDeploy: mockIosDeploy,
-          name: 'iPhone 1',
-          sdkVersion: '13.3',
-          cpuArchitecture: DarwinArch.arm64,
-        );
-        when(mockIosDeploy.installApp(
-          deviceId: device.id,
-          bundlePath: anyNamed('bundlePath'),
-          launchArguments: <String>[],
-        )).thenAnswer((Invocation invocation) => Future<int>.value(0));
-        when(mockIosDeploy.runApp(
-          deviceId: device.id,
-          bundlePath: anyNamed('bundlePath'),
-          launchArguments: anyNamed('launchArguments'),
-        )).thenAnswer((Invocation invocation) => Future<int>.value(0));
-        device.portForwarder = mockPortForwarder;
-        device.setLogReader(mockApp, mockLogReader);
-
-        // Now that the reader is used, start writing messages to it.
-        Timer.run(() {
-          mockLogReader.addLine('Foo');
-          mockLogReader.addLine('Observatory listening on http:/:/127.0.0.1:$devicePort');
-        });
-        when(mockMDnsObservatoryDiscovery.getObservatoryUri(any, any, usesIpv6: anyNamed('usesIpv6')))
-          .thenAnswer((Invocation invocation) => Future<Uri>.value(null));
-
-        final LaunchResult launchResult = await device.startApp(mockApp,
-            prebuiltApplication: true,
-            debuggingOptions: DebuggingOptions.enabled(const BuildInfo(BuildMode.debug, null, treeShakeIcons: false)),
-            platformArgs: <String, dynamic>{},
-        );
-        expect(launchResult.started, isFalse);
-        expect(launchResult.hasObservatory, isFalse);
-        verify(mockUsage.sendEvent(
-          'ios-handshake',
-          'failure-other',
-          label: anyNamed('label'),
-          value: anyNamed('value'),
-        )).called(1);
-        verify(mockUsage.sendEvent('ios-handshake', 'mdns-failure')).called(1);
-        verify(mockUsage.sendEvent('ios-handshake', 'fallback-failure')).called(1);
-      }, overrides: <Type, Generator>{
-        FileSystem: () => mockFileSystem,
-        MDnsObservatoryDiscovery: () => mockMDnsObservatoryDiscovery,
-        ProcessManager: () => mockProcessManager,
-        Usage: () => mockUsage,
-      });
-
-      testUsingContext('succeeds in release mode', () async {
-        final IOSDevice device = IOSDevice(
-          '123',
-          name: 'iPhone 1',
-          fileSystem: mockFileSystem,
-          sdkVersion: '13.3',
-          cpuArchitecture: DarwinArch.arm64,
-          logger: logger,
-          platform: mockPlatform,
-          artifacts: mockArtifacts,
-          iosDeploy: mockIosDeploy,
-        );
-        when(mockIosDeploy.installApp(
-          deviceId: device.id,
-          bundlePath: anyNamed('bundlePath'),
-          launchArguments: <String>[],
-        )).thenAnswer((Invocation invocation) => Future<int>.value(0));
-        when(mockIosDeploy.runApp(
-          deviceId: device.id,
-          bundlePath: anyNamed('bundlePath'),
-          launchArguments: anyNamed('launchArguments'),
-        )).thenAnswer((Invocation invocation) => Future<int>.value(0));
-        final LaunchResult launchResult = await device.startApp(mockApp,
-          prebuiltApplication: true,
-          debuggingOptions: DebuggingOptions.disabled(const BuildInfo(BuildMode.release, null, treeShakeIcons: false)),
-          platformArgs: <String, dynamic>{},
-        );
-        verify(mockIosDeploy.installApp(
-          deviceId: device.id,
-          bundlePath: anyNamed('bundlePath'),
-          launchArguments: <String>[],
-        ));
-        verify(mockIosDeploy.runApp(
-          deviceId: device.id,
-          bundlePath: anyNamed('bundlePath'),
-          launchArguments: anyNamed('launchArguments'),
-        ));
-        expect(launchResult.started, isTrue);
-        expect(launchResult.hasObservatory, isFalse);
-        expect(await device.stopApp(mockApp), isFalse);
-      });
-
-      testUsingContext('trace whitelist flags', () async {
-        final IOSDevice device = IOSDevice(
-          '123',
-          name: 'iPhone 1',
-          fileSystem: mockFileSystem,
-          sdkVersion: '13.3',
-          cpuArchitecture: DarwinArch.arm64,
-          logger: logger,
-          platform: mockPlatform,
-          artifacts: mockArtifacts,
-          iosDeploy: mockIosDeploy,
-        );
-        when(mockIosDeploy.installApp(
-          deviceId: device.id,
-          bundlePath: anyNamed('bundlePath'),
-          launchArguments: <String>[],
-        )).thenAnswer((Invocation invocation) => Future<int>.value(0));
-        when(mockIosDeploy.runApp(
-          deviceId: device.id,
-          bundlePath: anyNamed('bundlePath'),
-          launchArguments: anyNamed('launchArguments'),
-        )).thenAnswer((Invocation invocation) => Future<int>.value(0));
-        await device.startApp(mockApp,
-          prebuiltApplication: true,
-          debuggingOptions: DebuggingOptions.disabled(
-            const BuildInfo(BuildMode.release, null, treeShakeIcons: false),
-            traceWhitelist: 'foo'),
-          platformArgs: <String, dynamic>{},
-        );
-        final VerificationResult toVerify = verify(mockIosDeploy.runApp(
-          deviceId: device.id,
-          bundlePath: anyNamed('bundlePath'),
-          launchArguments: captureAnyNamed('launchArguments'),
-        ));
-        expect(toVerify.captured[0], contains('--trace-whitelist="foo"'));
-        await device.stopApp(mockApp);
-      });
-
-      testUsingContext('succeeds with --cache-sksl', () async {
-        final IOSDevice device = IOSDevice(
-          '123',
-          name: 'iPhone 1',
-          sdkVersion: '13.3',
-          artifacts: mockArtifacts,
-          fileSystem: mockFileSystem,
-          logger: logger,
-          platform: macPlatform,
-          iosDeploy: mockIosDeploy,
-          cpuArchitecture: DarwinArch.arm64,
-        );
-        device.setLogReader(mockApp, mockLogReader);
-        final Uri uri = Uri(
-          scheme: 'http',
-          host: '127.0.0.1',
-          port: 1234,
-          path: 'observatory',
-        );
-        when(mockMDnsObservatoryDiscovery.getObservatoryUri(any, any, usesIpv6: anyNamed('usesIpv6')))
-            .thenAnswer((Invocation invocation) => Future<Uri>.value(uri));
-
-        List<String> args;
-        when(mockIosDeploy.runApp(
-          deviceId: anyNamed('deviceId'),
-          bundlePath: anyNamed('bundlePath'),
-          launchArguments: anyNamed('launchArguments'),
-        )).thenAnswer((Invocation inv) {
-          args = inv.namedArguments[const Symbol('launchArguments')] as List<String>;
-          return Future<int>.value(0);
-        });
-        when(mockIosDeploy.installApp(
-          deviceId: device.id,
-          bundlePath: anyNamed('bundlePath'),
-          launchArguments: anyNamed('launchArguments'),
-        )).thenAnswer((Invocation invocation) => Future<int>.value(0));
-
-        final LaunchResult launchResult = await device.startApp(mockApp,
-          prebuiltApplication: true,
-          debuggingOptions: DebuggingOptions.enabled(
-              const BuildInfo(BuildMode.debug, null, treeShakeIcons: false),
-              cacheSkSL: true,
-          ),
-          platformArgs: <String, dynamic>{},
-        );
-        expect(launchResult.started, isTrue);
-        expect(args, contains('--cache-sksl'));
-        expect(await device.stopApp(mockApp), isFalse);
-      }, overrides: <Type, Generator>{
-        Artifacts: () => mockArtifacts,
-        Cache: () => mockCache,
-        FileSystem: () => mockFileSystem,
-        MDnsObservatoryDiscovery: () => mockMDnsObservatoryDiscovery,
-        Platform: () => macPlatform,
-        ProcessManager: () => mockProcessManager,
-        Usage: () => mockUsage,
-        IOSDeploy: () => mockIosDeploy,
-      });
-
-      testUsingContext('succeeds with --device-vmservice-port', () async {
-        final IOSDevice device = IOSDevice(
-          '123',
-          name: 'iPhone 1',
-          sdkVersion: '13.3',
-          artifacts: mockArtifacts,
-          fileSystem: mockFileSystem,
-          logger: logger,
-          platform: macPlatform,
-          iosDeploy: mockIosDeploy,
-          cpuArchitecture: DarwinArch.arm64,
-        );
-        device.setLogReader(mockApp, mockLogReader);
-        final Uri uri = Uri(
-          scheme: 'http',
-          host: '127.0.0.1',
-          port: 1234,
-          path: 'observatory',
-        );
-        when(mockMDnsObservatoryDiscovery.getObservatoryUri(any, any, usesIpv6: anyNamed('usesIpv6')))
-            .thenAnswer((Invocation invocation) => Future<Uri>.value(uri));
-
-        List<String> args;
-        when(mockIosDeploy.runApp(
-          deviceId: anyNamed('deviceId'),
-          bundlePath: anyNamed('bundlePath'),
-          launchArguments: anyNamed('launchArguments'),
-        )).thenAnswer((Invocation inv) {
-          args = inv.namedArguments[const Symbol('launchArguments')] as List<String>;
-          return Future<int>.value(0);
-        });
-
-        when(mockIosDeploy.installApp(
-          deviceId: device.id,
-          bundlePath: anyNamed('bundlePath'),
-          launchArguments: anyNamed('launchArguments'),
-        )).thenAnswer((Invocation invocation) => Future<int>.value(0));
-        final LaunchResult launchResult = await device.startApp(mockApp,
-          prebuiltApplication: true,
-          debuggingOptions: DebuggingOptions.enabled(
-            const BuildInfo(BuildMode.debug, null, treeShakeIcons: false),
-            deviceVmServicePort: 8181,
-          ),
-          platformArgs: <String, dynamic>{},
-        );
-        expect(launchResult.started, isTrue);
-        expect(args, contains('--observatory-port=8181'));
-        expect(await device.stopApp(mockApp), isFalse);
-      }, overrides: <Type, Generator>{
-        Cache: () => mockCache,
-        MDnsObservatoryDiscovery: () => mockMDnsObservatoryDiscovery,
-        ProcessManager: () => mockProcessManager,
-        Usage: () => mockUsage,
-      });
-
-      void testNonPrebuilt(
-        String name, {
-        @required bool showBuildSettingsFlakes,
-        void Function() additionalSetup,
-        void Function() additionalExpectations,
-      }) {
-        testUsingContext('non-prebuilt succeeds in debug mode $name', () async {
-          final Directory targetBuildDir =
-              projectDir.childDirectory('build/ios/iphoneos/Debug-arm64');
-
-          // The -showBuildSettings calls have a timeout and so go through
-          // globals.processManager.start().
-          mockProcessManager.processFactory = flakyProcessFactory(
-            flakes: showBuildSettingsFlakes ? 1 : 0,
-            delay: const Duration(seconds: 62),
-            filter: (List<String> args) => args.contains('-showBuildSettings'),
-            stdout:
-                () => Stream<String>
-                  .fromIterable(
-                      <String>['TARGET_BUILD_DIR = ${targetBuildDir.path}\n'])
-                  .transform(utf8.encoder),
-          );
-
-          // Make all other subcommands succeed.
-          when(mockProcessManager.run(
-              any,
-              workingDirectory: anyNamed('workingDirectory'),
-              environment: anyNamed('environment'),
-          )).thenAnswer((Invocation inv) {
-            return Future<ProcessResult>.value(ProcessResult(0, 0, '', ''));
-          });
-
-          when(mockProcessManager.run(
-            argThat(contains('find-identity')),
-            environment: anyNamed('environment'),
-            workingDirectory: anyNamed('workingDirectory'),
-          )).thenAnswer((_) => Future<ProcessResult>.value(ProcessResult(
-                1, // pid
-                0, // exitCode
-                '''
-    1) 86f7e437faa5a7fce15d1ddcb9eaeaea377667b8 "iPhone Developer: Profile 1 (1111AAAA11)"
-    2) da4b9237bacccdf19c0760cab7aec4a8359010b0 "iPhone Developer: Profile 2 (2222BBBB22)"
-    3) 5bf1fd927dfb8679496a2e6cf00cbe50c1c87145 "iPhone Developer: Profile 3 (3333CCCC33)"
-        3 valid identities found''',
-                '',
-          )));
-
-          // Deploy works.
-          when(mockIosDeploy.runApp(
-            deviceId: anyNamed('deviceId'),
-            bundlePath: anyNamed('bundlePath'),
-            launchArguments: anyNamed('launchArguments'),
-          )).thenAnswer((_) => Future<int>.value(0));
-
-          // Create a dummy project to avoid mocking out the whole directory
-          // structure expected by device.startApp().
-          Cache.flutterRoot = '../..';
-          final CreateCommand command = CreateCommand();
-          final CommandRunner<void> runner = createTestCommandRunner(command);
-          await runner.run(<String>[
-            'create',
-            '--no-pub',
-            projectDir.path,
-          ]);
-
-          if (additionalSetup != null) {
-            additionalSetup();
-          }
-
-          final IOSApp app = await AbsoluteBuildableIOSApp.fromProject(
-            FlutterProject.fromDirectory(projectDir).ios);
-          final IOSDevice device = IOSDevice(
-            '123',
-            name: 'iPhone 1',
-            sdkVersion: '13.3',
-            artifacts: mockArtifacts,
-            fileSystem: globals.fs,
-            logger: testLogger,
-            platform: macPlatform,
-            iosDeploy: mockIosDeploy,
-            cpuArchitecture: DarwinArch.arm64,
-          );
-
-          // Pre-create the expected build products.
-          targetBuildDir.createSync(recursive: true);
-          projectDir.childDirectory('build/ios/iphoneos/Runner.app').createSync(recursive: true);
-
-          final Completer<LaunchResult> completer = Completer<LaunchResult>();
-          FakeAsync().run((FakeAsync time) {
-            device.startApp(
-              app,
-              prebuiltApplication: false,
-              debuggingOptions: DebuggingOptions.disabled(const BuildInfo(BuildMode.debug, null, treeShakeIcons: false)),
-              platformArgs: <String, dynamic>{},
-            ).then((LaunchResult result) {
-              completer.complete(result);
-            });
-            time.flushMicrotasks();
-            time.elapse(const Duration(seconds: 65));
-          });
-          final LaunchResult launchResult = await completer.future;
-          expect(launchResult.started, isTrue);
-          expect(launchResult.hasObservatory, isFalse);
-          expect(await device.stopApp(mockApp), isFalse);
-
-          if (additionalExpectations != null) {
-            additionalExpectations();
-          }
-        }, overrides: <Type, Generator>{
-          DoctorValidatorsProvider: () => FakeIosDoctorProvider(),
-          IMobileDevice: () => mockIMobileDevice,
-          Platform: () => macPlatform,
-          ProcessManager: () => mockProcessManager,
-        });
-      }
-
-      testNonPrebuilt('flaky: false', showBuildSettingsFlakes: false);
-      testNonPrebuilt('flaky: true', showBuildSettingsFlakes: true);
-      testNonPrebuilt('with concurrent build failiure',
-        showBuildSettingsFlakes: false,
-        additionalSetup: () {
-          int callCount = 0;
-          when(mockProcessManager.run(
-            argThat(allOf(
-              contains('xcodebuild'),
-              contains('-configuration'),
-              contains('Debug'),
-            )),
-            workingDirectory: anyNamed('workingDirectory'),
-            environment: anyNamed('environment'),
-          )).thenAnswer((Invocation inv) {
-            // Succeed after 2 calls.
-            if (++callCount > 2) {
-              return Future<ProcessResult>.value(ProcessResult(0, 0, '', ''));
-            }
-            // Otherwise fail with the Xcode concurrent error.
-            return Future<ProcessResult>.value(ProcessResult(
-              0,
-              1,
-              '''
-                "/Developer/Xcode/DerivedData/foo/XCBuildData/build.db":
-                database is locked
-                Possibly there are two concurrent builds running in the same filesystem location.
-                ''',
-              '',
-            ));
-          });
-        },
-        additionalExpectations: () {
-          expect(testLogger.statusText, contains('will retry in 2 seconds'));
-          expect(testLogger.statusText, contains('will retry in 4 seconds'));
-          expect(testLogger.statusText, contains('Xcode build done.'));
-        },
-      );
-    });
-
-    group('Process calls', () {
-      const String bundlePath = '/path/to/bundle';
-      FileSystem fs;
-      MockDirectory directory;
-      MockIOSApp mockApp;
-      MockArtifacts mockArtifacts;
-      MockCache mockCache;
-      MockFileSystem mockFileSystem;
-      MockProcessManager mockProcessManager;
-      Logger logger;
-      MockPlatform mockPlatform;
-      const String iosDeployPath = '/path/to/ios-deploy';
-      const String appId = '789';
-      const String deviceId = '123';
-      const MapEntry<String, String> libraryEntry = MapEntry<String, String>(
-        'DYLD_LIBRARY_PATH',
-        '/path/to/libraries',
-      );
-      IOSDeploy iosDeploy;
-
-      setUp(() {
-        mockFileSystem = MockFileSystem();
-        directory = MockDirectory();
-        when(mockFileSystem.directory(bundlePath)).thenReturn(directory);
-
-        mockApp = MockIOSApp();
-        when(mockApp.id).thenReturn(appId);
-        when(mockApp.deviceBundlePath).thenReturn(bundlePath);
-        when(directory.existsSync()).thenReturn(true);
-        when(directory.path).thenReturn(bundlePath);
-
-        mockArtifacts = MockArtifacts();
-        mockCache = MockCache();
-        logger = BufferLogger.test();
-        mockPlatform = MockPlatform();
-        when(mockPlatform.environment).thenReturn(<String, String>{});
-        when(mockPlatform.isMacOS).thenReturn(true);
-        when(
-            mockArtifacts.getArtifactPath(
-                Artifact.iosDeploy,
-                platform: anyNamed('platform'),
-            ),
-        ).thenReturn(iosDeployPath);
-        mockProcessManager = MockProcessManager();
-        iosDeploy = IOSDeploy(
-          artifacts: mockArtifacts,
-          cache: mockCache,
-          logger: logger,
-          platform: mockPlatform,
-          processManager: mockProcessManager,
-        );
-        when(mockCache.dyLdLibEntry).thenReturn(libraryEntry);
-        mockFileSystem = MockFileSystem();
-        final MemoryFileSystem memoryFileSystem = MemoryFileSystem();
-        when(mockFileSystem.currentDirectory)
-          .thenReturn(memoryFileSystem.currentDirectory);
-      });
-
-      testWithoutContext('installApp() calls ios-deploy', () async {
-        final FakeProcessManager fakeProcessManager = FakeProcessManager.list(<FakeCommand>[
-          const FakeCommand(command: <String>[
-            iosDeployPath,
-            '--id',
-            deviceId,
-            '--bundle',
-            bundlePath,
-            '--no-wifi',
-          ]),
-        ]);
-        iosDeploy = IOSDeploy(
-          artifacts: mockArtifacts,
-          cache: mockCache,
-          logger: logger,
-          platform: mockPlatform,
-          processManager: fakeProcessManager,
-        );
-        when(mockFileSystem.directory(bundlePath)).thenReturn(directory);
-        final IOSDevice device = IOSDevice(
-          deviceId,
-          name: 'iPhone 1',
-          fileSystem: mockFileSystem,
-          sdkVersion: '13.3',
-          cpuArchitecture: DarwinArch.arm64,
-          logger: logger,
-          platform: mockPlatform,
-          artifacts: mockArtifacts,
-          iosDeploy: iosDeploy,
-        );
-
-        await device.installApp(mockApp);
-      });
-
-      testWithoutContext('uninstallApp() calls ios-deploy', () async {
-        final FakeProcessManager fakeProcessManager = FakeProcessManager.list(<FakeCommand>[
-          const FakeCommand(command: <String>[
-            iosDeployPath,
-            '--id',
-            deviceId,
-            '--uninstall_only',
-            '--bundle_id',
-            appId,
-          ]),
-        ]);
-        iosDeploy = IOSDeploy(
-          artifacts: mockArtifacts,
-          cache: mockCache,
-          logger: logger,
-          platform: mockPlatform,
-          processManager: fakeProcessManager,
-        );
-        final IOSDevice device = IOSDevice(
-          deviceId,
-          name: 'iPhone 1',
-          fileSystem: fs,
-          sdkVersion: '13.3',
-          cpuArchitecture: DarwinArch.arm64,
-          logger: logger,
-          platform: mockPlatform,
-          artifacts: mockArtifacts,
-          iosDeploy: iosDeploy,
-        );
-
-        await device.uninstallApp(mockApp);
-      });
-    });
-  });
-
-  group('pollingGetDevices', () {
-    MockXcdevice mockXcdevice;
-    MockArtifacts mockArtifacts;
-    MockCache mockCache;
-    MockFileSystem mockFileSystem;
-    FakeProcessManager fakeProcessManager;
-    Logger logger;
-    IOSDeploy iosDeploy;
-    IOSWorkflow mockIosWorkflow;
-
-    setUp(() {
-      mockXcdevice = MockXcdevice();
-      mockArtifacts = MockArtifacts();
-      mockCache = MockCache();
-      logger = BufferLogger.test();
-      mockFileSystem = MockFileSystem();
-      mockIosWorkflow = MockIOSWorkflow();
-      fakeProcessManager = FakeProcessManager.any();
-      iosDeploy = IOSDeploy(
-        artifacts: mockArtifacts,
-        cache: mockCache,
-        logger: logger,
-        platform: macPlatform,
-        processManager: fakeProcessManager,
-      );
-    });
-
-    final List<Platform> unsupportedPlatforms = <Platform>[linuxPlatform, windowsPlatform];
-    for (final Platform unsupportedPlatform in unsupportedPlatforms) {
-      testWithoutContext('throws Unsupported Operation exception on ${unsupportedPlatform.operatingSystem}', () async {
-        final IOSDevices iosDevices = IOSDevices(
-          platform: unsupportedPlatform,
-          xcdevice: mockXcdevice,
-          iosWorkflow: mockIosWorkflow,
-        );
-        when(mockXcdevice.isInstalled).thenReturn(false);
-        expect(
-            () async { await iosDevices.pollingGetDevices(); },
-            throwsA(isA<UnsupportedError>()),
-        );
-      });
-    }
-
-    testWithoutContext('returns attached devices', () async {
-      final IOSDevices iosDevices = IOSDevices(
-        platform: macPlatform,
-        xcdevice: mockXcdevice,
-        iosWorkflow: mockIosWorkflow,
-      );
-      when(mockXcdevice.isInstalled).thenReturn(true);
-
-      final IOSDevice device = IOSDevice(
-        'd83d5bc53967baa0ee18626ba87b6254b2ab5418',
-        name: 'Paired iPhone',
-        sdkVersion: '13.3',
-        cpuArchitecture: DarwinArch.arm64,
-        artifacts: mockArtifacts,
-        iosDeploy: iosDeploy,
-        logger: logger,
-        platform: macPlatform,
-        fileSystem: mockFileSystem,
-      );
-      when(mockXcdevice.getAvailableTetheredIOSDevices())
-          .thenAnswer((Invocation invocation) => Future<List<IOSDevice>>.value(<IOSDevice>[device]));
-
-      final List<Device> devices = await iosDevices.pollingGetDevices();
-      expect(devices, hasLength(1));
-      expect(identical(devices.first, device), isTrue);
-    });
-  });
-
-  group('getDiagnostics', () {
-    MockXcdevice mockXcdevice;
-    IOSWorkflow mockIosWorkflow;
-
-    setUp(() {
-      mockXcdevice = MockXcdevice();
-      mockIosWorkflow = MockIOSWorkflow();
-    });
-
-    final List<Platform> unsupportedPlatforms = <Platform>[linuxPlatform, windowsPlatform];
-    for (final Platform unsupportedPlatform in unsupportedPlatforms) {
-      testWithoutContext('throws returns platform diagnostic exception on ${unsupportedPlatform.operatingSystem}', () async {
-        final IOSDevices iosDevices = IOSDevices(
-          platform: unsupportedPlatform,
-          xcdevice: mockXcdevice,
-          iosWorkflow: mockIosWorkflow,
-        );
-        when(mockXcdevice.isInstalled).thenReturn(false);
-        expect((await iosDevices.getDiagnostics()).first, 'Control of iOS devices or simulators only supported on macOS.');
-      });
-    }
-
-    testWithoutContext('returns diagnostics', () async {
-      final IOSDevices iosDevices = IOSDevices(
-        platform: macPlatform,
-        xcdevice: mockXcdevice,
-        iosWorkflow: mockIosWorkflow,
-      );
-      when(mockXcdevice.isInstalled).thenReturn(true);
-      when(mockXcdevice.getDiagnostics())
-          .thenAnswer((Invocation invocation) => Future<List<String>>.value(<String>['Generic pairing error']));
-
-      final List<String> diagnostics = await iosDevices.getDiagnostics();
-      expect(diagnostics, hasLength(1));
-      expect(diagnostics.first, 'Generic pairing error');
-    });
-  });
-
-  group('decodeSyslog', () {
-    testWithoutContext('decodes a syslog-encoded line', () {
-      final String decoded = decodeSyslog(r'I \M-b\M^]\M-$\M-o\M-8\M^O syslog \M-B\M-/\134_(\M-c\M^C\M^D)_/\M-B\M-/ \M-l\M^F\240!');
-      expect(decoded, r'I ❤️ syslog ¯\_(ツ)_/¯ 솠!');
-    });
-
-    testWithoutContext('passes through un-decodeable lines as-is', () {
-      final String decoded = decodeSyslog(r'I \M-b\M^O syslog!');
-      expect(decoded, r'I \M-b\M^O syslog!');
-    });
-  });
-
-  group('logging', () {
-    MockIMobileDevice mockIMobileDevice;
-    MockIosProject mockIosProject;
-    MockArtifacts mockArtifacts;
-    MockCache mockCache;
-    MockFileSystem mockFileSystem;
-    FakeProcessManager fakeProcessManager;
-    Logger logger;
-    IOSDeploy iosDeploy;
-
-    setUp(() {
-      mockIMobileDevice = MockIMobileDevice();
-      mockIosProject = MockIosProject();
-      mockArtifacts = MockArtifacts();
-      mockCache = MockCache();
-      logger = BufferLogger.test();
-      mockFileSystem = MockFileSystem();
-      fakeProcessManager = FakeProcessManager.any();
-      iosDeploy = IOSDeploy(
-        artifacts: mockArtifacts,
-        cache: mockCache,
-        logger: logger,
-        platform: macPlatform,
-        processManager: fakeProcessManager,
-      );
-    });
-
-    testUsingContext('suppresses non-Flutter lines from output', () async {
-      when(mockIMobileDevice.startLogger('123456')).thenAnswer((Invocation invocation) {
-        final Process mockProcess = MockProcess(
-          stdout: Stream<List<int>>.fromIterable(<List<int>>['''
-Runner(Flutter)[297] <Notice>: A is for ari
-Runner(libsystem_asl.dylib)[297] <Notice>: libMobileGestalt MobileGestaltSupport.m:153: pid 123 (Runner) does not have sandbox access for frZQaeyWLUvLjeuEK43hmg and IS NOT appropriately entitled
-Runner(libsystem_asl.dylib)[297] <Notice>: libMobileGestalt MobileGestalt.c:550: no access to InverseDeviceID (see <rdar://problem/11744455>)
-Runner(Flutter)[297] <Notice>: I is for ichigo
-Runner(UIKit)[297] <Notice>: E is for enpitsu"
-'''.codeUnits])
-        );
-        return Future<Process>.value(mockProcess);
-      });
-
-      final IOSDevice device = IOSDevice(
-        '123456',
-        name: 'iPhone 1',
-        sdkVersion: '10.3',
-        cpuArchitecture: DarwinArch.arm64,
-        artifacts: mockArtifacts,
-        iosDeploy: iosDeploy,
-        logger: logger,
-        platform: macPlatform,
-        fileSystem: mockFileSystem,
-      );
-      final DeviceLogReader logReader = device.getLogReader(
-        app: await BuildableIOSApp.fromProject(mockIosProject),
-      );
-
-      final List<String> lines = await logReader.logLines.toList();
-      expect(lines, <String>['A is for ari', 'I is for ichigo']);
-    }, overrides: <Type, Generator>{
-      IMobileDevice: () => mockIMobileDevice,
-    });
-
-    testUsingContext('includes multi-line Flutter logs in the output', () async {
-      when(mockIMobileDevice.startLogger('123456')).thenAnswer((Invocation invocation) {
-        final Process mockProcess = MockProcess(
-          stdout: Stream<List<int>>.fromIterable(<List<int>>['''
-Runner(Flutter)[297] <Notice>: This is a multi-line message,
-  with another Flutter message following it.
-Runner(Flutter)[297] <Notice>: This is a multi-line message,
-  with a non-Flutter log message following it.
-Runner(libsystem_asl.dylib)[297] <Notice>: libMobileGestalt
-'''.codeUnits]),
-        );
-        return Future<Process>.value(mockProcess);
-      });
-
-      final IOSDevice device = IOSDevice(
-        '123456',
-        name: 'iPhone 1',
-        sdkVersion: '10.3',
-        cpuArchitecture: DarwinArch.arm64,
-        artifacts: mockArtifacts,
-        iosDeploy: iosDeploy,
-        logger: logger,
-        platform: macPlatform,
-        fileSystem: mockFileSystem,
-      );
-      final DeviceLogReader logReader = device.getLogReader(
-        app: await BuildableIOSApp.fromProject(mockIosProject),
-      );
-
-      final List<String> lines = await logReader.logLines.toList();
-      expect(lines, <String>[
-        'This is a multi-line message,',
-        '  with another Flutter message following it.',
-        'This is a multi-line message,',
-        '  with a non-Flutter log message following it.',
-      ]);
-      expect(device.category, Category.mobile);
-    }, overrides: <Type, Generator>{
-      IMobileDevice: () => mockIMobileDevice,
-    });
-  });
-
-  group('isSupportedForProject', () {
-    Artifacts mockArtifacts;
-    MockCache mockCache;
-    Logger logger;
-    IOSDeploy iosDeploy;
-    MemoryFileSystem fileSystem;
-    FakeProcessManager fakeProcessManager;
-
-    setUp(() {
-      fileSystem = MemoryFileSystem();
-      mockArtifacts = MockArtifacts();
-      mockCache = MockCache();
-      fakeProcessManager = FakeProcessManager.any();
-      iosDeploy = IOSDeploy(
-        artifacts: mockArtifacts,
-        cache: mockCache,
-        logger: logger,
-        platform: macPlatform,
-        processManager: fakeProcessManager,
-      );
-    });
-
-    testUsingContext('is true on module project', () async {
-      fileSystem.file('pubspec.yaml')
-        ..createSync()
-        ..writeAsStringSync(r'''
-  name: example
-
-  flutter:
-    module: {}
-  ''');
-      fileSystem.file('.packages').createSync();
-      final FlutterProject flutterProject = FlutterProject.current();
-
-      final IOSDevice device = IOSDevice(
-        'test',
-        artifacts: mockArtifacts,
-        fileSystem: fileSystem,
-        iosDeploy: iosDeploy,
-        logger: logger,
-        platform: macPlatform,
-        name: 'iPhone 1',
-        sdkVersion: '13.3',
-        cpuArchitecture: DarwinArch.arm64
-      );
-      expect(device.isSupportedForProject(flutterProject), true);
-    }, overrides: <Type, Generator>{
-      FileSystem: () => fileSystem,
-      ProcessManager: () => fakeProcessManager,
-    });
-
-    testUsingContext('is true with editable host app', () async {
-      fileSystem.file('pubspec.yaml').createSync();
-      fileSystem.file('.packages').createSync();
-      fileSystem.directory('ios').createSync();
-      final FlutterProject flutterProject = FlutterProject.current();
-      final IOSDevice device = IOSDevice(
-        'test',
-        artifacts: mockArtifacts,
-        fileSystem: fileSystem,
-        iosDeploy: iosDeploy,
-        logger: logger,
-        platform: macPlatform,
-        name: 'iPhone 1',
-        sdkVersion: '13.3',
-        cpuArchitecture: DarwinArch.arm64,
-      );
-      expect(device.isSupportedForProject(flutterProject), true);
-    }, overrides: <Type, Generator>{
-      FileSystem: () => fileSystem,
-      ProcessManager: () => fakeProcessManager,
-    });
-
-    testUsingContext('is false with no host app and no module', () async {
-      fileSystem.file('pubspec.yaml').createSync();
-      fileSystem.file('.packages').createSync();
-      final FlutterProject flutterProject = FlutterProject.current();
-
-      final IOSDevice device = IOSDevice(
-        'test',
-        artifacts: mockArtifacts,
-        fileSystem: fileSystem,
-        iosDeploy: iosDeploy,
-        logger: logger,
-        platform: macPlatform,
-        name: 'iPhone 1',
-        sdkVersion: '13.3',
-        cpuArchitecture: DarwinArch.arm64,
-      );
-      expect(device.isSupportedForProject(flutterProject), false);
-    }, overrides: <Type, Generator>{
-      FileSystem: () => MemoryFileSystem(),
-      ProcessManager: () => fakeProcessManager,
-    });
->>>>>>> a3c6e4a0
   });
 }
 
@@ -1497,6 +62,7 @@
  );
   return IOSDevice(
     'device-123',
+    logger: BufferLogger.test(),
     fileSystem: MemoryFileSystem.test(),
     platform: platform ?? macPlatform,
     iosDeploy: IOSDeploy.test(
@@ -1511,29 +77,5 @@
   );
 }
 
-<<<<<<< HEAD
 class MockDevicePortForwarder extends Mock implements DevicePortForwarder {}
-class MockDeviceLogReader extends Mock implements DeviceLogReader {}
-=======
-
-class MockIOSApp extends Mock implements IOSApp {}
-class MockApplicationPackage extends Mock implements ApplicationPackage {}
-class MockArtifacts extends Mock implements Artifacts {}
-class MockCache extends Mock implements Cache {}
-class MockDevicePortForwarder extends Mock implements DevicePortForwarder {}
-class MockDirectory extends Mock implements Directory {}
-class MockFile extends Mock implements File {}
-class MockFileSystem extends Mock implements FileSystem {}
-class MockForwardedPort extends Mock implements ForwardedPort {}
-class MockIMobileDevice extends Mock implements IMobileDevice {}
-class MockIOSDeploy extends Mock implements IOSDeploy {}
-class MockIOSWorkflow extends Mock implements IOSWorkflow {}
-class MockMDnsObservatoryDiscovery extends Mock implements MDnsObservatoryDiscovery {}
-class MockMDnsObservatoryDiscoveryResult extends Mock implements MDnsObservatoryDiscoveryResult {}
-class MockPlatform extends Mock implements Platform {}
-class MockPortForwarder extends Mock implements DevicePortForwarder {}
-class MockStatus extends Mock implements Status {}
-class MockUsage extends Mock implements Usage {}
-class MockXcdevice extends Mock implements XCDevice {}
-class MockXcode extends Mock implements Xcode {}
->>>>>>> a3c6e4a0
+class MockDeviceLogReader extends Mock implements DeviceLogReader {}