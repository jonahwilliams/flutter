--- conflicted
+++ resolved
@@ -28,7 +28,7 @@
   '',
   treeShakeIcons: false,
   packageConfig: PackageConfig(<Package>[
-    Package('flutter_test', Uri.parse('file:///flutter_test/')),
+    Package('test_api', Uri.parse('file:///test_api/')),
   ])
 );
 
@@ -40,12 +40,6 @@
     fileSystem = MemoryFileSystem.test();
     fileSystem.file('pubspec.yaml').createSync();
     fileSystem.file('test/foo.dart').createSync(recursive: true);
-<<<<<<< HEAD
-=======
-    fileSystem.file('.packages')
-      ..createSync()
-      ..writeAsStringSync('test_api:test_api/\n');
->>>>>>> 2a5aa294
     residentCompiler = MockResidentCompiler();
   });
 
