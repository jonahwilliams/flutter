--- conflicted
+++ resolved
@@ -137,17 +137,10 @@
         }
         return _exitCode;
       }),
-<<<<<<< HEAD
-      stderr = _stderr.isEmpty
-        ? const Stream<List<int>>.empty()
-        : Stream<List<int>>.value(utf8.encode(_stderr)),
-      stdout = _stdout.isEmpty
-=======
       stderr = _stderr == null
         ? const Stream<List<int>>.empty()
         : Stream<List<int>>.value(utf8.encode(_stderr)),
       stdout = _stdout == null
->>>>>>> a3c6e4a0
         ? const Stream<List<int>>.empty()
         : Stream<List<int>>.value(utf8.encode(_stdout));
 
